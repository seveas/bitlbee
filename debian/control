--- conflicted
+++ resolved
@@ -21,10 +21,6 @@
 Package: bitlbee-libpurple
 Architecture: any
 Depends: ${misc:Depends}, ${shlibs:Depends}, debianutils (>= 1.16), bitlbee-common (= ${source:Version})
-<<<<<<< HEAD
-Provides: bitlbee (= ${source:Version})
-=======
->>>>>>> 61e7e020
 Conflicts: bitlbee
 Replaces: bitlbee
 Description: An IRC to other chat networks gateway (using libpurple)
