  /********************************************************************\
  * BitlBee -- An IRC to other IM-networks gateway                     *
  *                                                                    *
  * Copyright 2002-2004 Wilmer van der Gaast and others                *
  \********************************************************************/

/* The IRC-based UI (for now the only one)                              */

/*
  This program is free software; you can redistribute it and/or modify
  it under the terms of the GNU General Public License as published by
  the Free Software Foundation; either version 2 of the License, or
  (at your option) any later version.

  This program is distributed in the hope that it will be useful,
  but WITHOUT ANY WARRANTY; without even the implied warranty of
  MERCHANTABILITY or FITNESS FOR A PARTICULAR PURPOSE.  See the
  GNU General Public License for more details.

  You should have received a copy of the GNU General Public License with
  the Debian GNU/Linux distribution in /usr/share/common-licenses/GPL;
  if not, write to the Free Software Foundation, Inc., 59 Temple Place,
  Suite 330, Boston, MA  02111-1307  USA
*/

#include "bitlbee.h"
<<<<<<< HEAD
=======
#include "sock.h"
>>>>>>> 1fdb0a48
#include "ipc.h"
#include "dcc.h"

GSList *irc_connection_list;

static gboolean irc_userping( gpointer _irc, gint fd, b_input_condition cond );
static char *set_eval_charset( set_t *set, char *value );
static char *set_eval_password( set_t *set, char *value );

irc_t *irc_new( int fd )
{
	irc_t *irc;
	struct sockaddr_storage sock;
	socklen_t socklen = sizeof( sock );
	char *host = NULL, *myhost = NULL;
	irc_user_t *iu;
	set_t *s;
	bee_t *b;
	
	irc = g_new0( irc_t, 1 );
	
	irc->fd = fd;
	sock_make_nonblocking( irc->fd );
	
	irc->r_watch_source_id = b_input_add( irc->fd, B_EV_IO_READ, bitlbee_io_current_client_read, irc );
	
	irc->status = USTATUS_OFFLINE;
	irc->last_pong = gettime();
	
	irc->nick_user_hash = g_hash_table_new( g_str_hash, g_str_equal );
	irc->watches = g_hash_table_new( g_str_hash, g_str_equal );
	
	irc->iconv = (GIConv) -1;
	irc->oconv = (GIConv) -1;
	
	if( global.conf->hostname )
	{
		myhost = g_strdup( global.conf->hostname );
	}
	else if( getsockname( irc->fd, (struct sockaddr*) &sock, &socklen ) == 0 ) 
	{
		char buf[NI_MAXHOST+1];

		if( getnameinfo( (struct sockaddr *) &sock, socklen, buf,
		                 NI_MAXHOST, NULL, 0, 0 ) == 0 )
		{
			myhost = g_strdup( ipv6_unwrap( buf ) );
		}
	}
	
	if( getpeername( irc->fd, (struct sockaddr*) &sock, &socklen ) == 0 )
	{
		char buf[NI_MAXHOST+1];

		if( getnameinfo( (struct sockaddr *)&sock, socklen, buf,
		                 NI_MAXHOST, NULL, 0, 0 ) == 0 )
		{
			host = g_strdup( ipv6_unwrap( buf ) );
		}
	}
	
	if( host == NULL )
		host = g_strdup( "localhost.localdomain" );
	if( myhost == NULL )
		myhost = g_strdup( "localhost.localdomain" );
	
	if( global.conf->ping_interval > 0 && global.conf->ping_timeout > 0 )
		irc->ping_source_id = b_timeout_add( global.conf->ping_interval * 1000, irc_userping, irc );

	irc_connection_list = g_slist_append( irc_connection_list, irc );
	
	b = irc->b = bee_new();
	b->ui_data = irc;
	b->ui = &irc_ui_funcs;
	
	s = set_add( &b->set, "away_devoice", "true", NULL/*set_eval_away_devoice*/, irc );
	s = set_add( &b->set, "charset", "utf-8", set_eval_charset, irc );
	s = set_add( &b->set, "default_target", "root", NULL, irc );
	s = set_add( &b->set, "display_namechanges", "false", set_eval_bool, irc );
	s = set_add( &b->set, "display_timestamps", "true", set_eval_bool, irc );
	s = set_add( &b->set, "handle_unknown", "add_channel", NULL, irc );
	s = set_add( &b->set, "lcnicks", "true", set_eval_bool, irc );
	s = set_add( &b->set, "ops", "both", NULL/*set_eval_ops*/, irc );
	s = set_add( &b->set, "paste_buffer", "false", set_eval_bool, irc );
	s->old_key = g_strdup( "buddy_sendbuffer" );
	s = set_add( &b->set, "paste_buffer_delay", "200", set_eval_int, irc );
	s->old_key = g_strdup( "buddy_sendbuffer_delay" );
	s = set_add( &b->set, "password", NULL, set_eval_password, irc );
	s->flags |= SET_NULL_OK;
	s = set_add( &b->set, "private", "true", set_eval_bool, irc );
	s = set_add( &b->set, "query_order", "lifo", NULL, irc );
	s = set_add( &b->set, "root_nick", ROOT_NICK, NULL/*set_eval_root_nick*/, irc );
	s = set_add( &b->set, "simulate_netsplit", "true", set_eval_bool, irc );
	s = set_add( &b->set, "timezone", "local", set_eval_timezone, irc );
	s = set_add( &b->set, "to_char", ": ", set_eval_to_char, irc );
	s = set_add( &b->set, "typing_notice", "false", set_eval_bool, irc );

	irc->root = iu = irc_user_new( irc, ROOT_NICK );
	iu->host = g_strdup( myhost );
	iu->fullname = g_strdup( ROOT_FN );
	iu->f = &irc_user_root_funcs;
	
	iu = irc_user_new( irc, NS_NICK );
	iu->host = g_strdup( myhost );
	iu->fullname = g_strdup( ROOT_FN );
	iu->f = &irc_user_root_funcs;
	
	irc->user = g_new0( irc_user_t, 1 );
	irc->user->host = g_strdup( host );
	
	conf_loaddefaults( irc );
	
	/* Evaluator sets the iconv/oconv structures. */
	set_eval_charset( set_find( &b->set, "charset" ), set_getstr( &b->set, "charset" ) );
	
	irc_write( irc, ":%s NOTICE AUTH :%s", irc->root->host, "BitlBee-IRCd initialized, please go on" );
	
	g_free( myhost );
	g_free( host );
	
<<<<<<< HEAD
	return irc;
=======
	nogaim_init();
	
	return( irc );
>>>>>>> 1fdb0a48
}

/* immed=1 makes this function pretty much equal to irc_free(), except that
   this one will "log". In case the connection is already broken and we
   shouldn't try to write to it. */
void irc_abort( irc_t *irc, int immed, char *format, ... )
{
	if( format != NULL )
	{
		va_list params;
		char *reason;
		
		va_start( params, format );
		reason = g_strdup_vprintf( format, params );
		va_end( params );
		
		if( !immed )
			irc_write( irc, "ERROR :Closing link: %s", reason );
		
		ipc_to_master_str( "OPERMSG :Client exiting: %s@%s [%s]\r\n",
	                           irc->user->nick ? irc->user->nick : "(NONE)", irc->root->host, reason );
	     	
		g_free( reason );
	}
	else
	{
		if( !immed )
			irc_write( irc, "ERROR :Closing link" );
		
		ipc_to_master_str( "OPERMSG :Client exiting: %s@%s [%s]\r\n",
	        	           irc->user->nick ? irc->user->nick : "(NONE)", irc->root->host, "No reason given" );
	}
	
	irc->status |= USTATUS_SHUTDOWN;
	if( irc->sendbuffer && !immed )
	{
		/* Set up a timeout event that should shut down the connection
		   in a second, just in case ..._write doesn't do it first. */
		
		b_event_remove( irc->r_watch_source_id );
		irc->r_watch_source_id = 0;
		
		b_event_remove( irc->ping_source_id );
		irc->ping_source_id = b_timeout_add( 1000, (b_event_handler) irc_free, irc );
	}
	else
	{
		irc_free( irc );
	}
}

static gboolean irc_free_hashkey( gpointer key, gpointer value, gpointer data );

void irc_free( irc_t * irc )
{
	log_message( LOGLVL_INFO, "Destroying connection with fd %d", irc->fd );
	
	if( irc->status & USTATUS_IDENTIFIED && set_getbool( &irc->b->set, "save_on_quit" ) ) 
		if( storage_save( irc, NULL, TRUE ) != STORAGE_OK )
			log_message( LOGLVL_WARNING, "Error while saving settings for user %s", irc->user->nick );
	
	irc_connection_list = g_slist_remove( irc_connection_list, irc );
	
	while( irc->queries != NULL )
		query_del( irc, irc->queries );
	
	/* This is a little bit messy: bee_free() frees all b->users which
	   calls us back to free the corresponding irc->users. So do this
	   before we clear the remaining ones ourselves. */
	bee_free( irc->b );
	
	while( irc->users )
		irc_user_free( irc, (irc_user_t *) irc->users->data );
	
	while( irc->channels )
		irc_channel_free( irc->channels->data );
	
	if( irc->ping_source_id > 0 )
		b_event_remove( irc->ping_source_id );
	if( irc->r_watch_source_id > 0 )
		b_event_remove( irc->r_watch_source_id );
	if( irc->w_watch_source_id > 0 )
		b_event_remove( irc->w_watch_source_id );
	
	closesocket( irc->fd );
	irc->fd = -1;
	
	g_hash_table_foreach_remove( irc->nick_user_hash, irc_free_hashkey, NULL );
	g_hash_table_destroy( irc->nick_user_hash );
	
	g_hash_table_foreach_remove( irc->watches, irc_free_hashkey, NULL );
	g_hash_table_destroy( irc->watches );
	
	if( irc->iconv != (GIConv) -1 )
		g_iconv_close( irc->iconv );
	if( irc->oconv != (GIConv) -1 )
		g_iconv_close( irc->oconv );
	
	g_free( irc->sendbuffer );
	g_free( irc->readbuffer );
	g_free( irc->password );
	g_free( irc->last_root_cmd );
	
	g_free( irc );
	
	if( global.conf->runmode == RUNMODE_INETD ||
	    global.conf->runmode == RUNMODE_FORKDAEMON ||
	    ( global.conf->runmode == RUNMODE_DAEMON &&
	      global.listen_socket == -1 &&
	      irc_connection_list == NULL ) )
		b_main_quit();
}

static gboolean irc_free_hashkey( gpointer key, gpointer value, gpointer data )
{
	g_free( key );
	
	return( TRUE );
}

/* USE WITH CAUTION!
   Sets pass without checking */
void irc_setpass (irc_t *irc, const char *pass)
{
	g_free (irc->password);
	
	if (pass) {
		irc->password = g_strdup (pass);
	} else {
		irc->password = NULL;
	}
}

static char *set_eval_password( set_t *set, char *value )
{
	irc_t *irc = set->data;
	
	if( irc->status & USTATUS_IDENTIFIED && value )
	{
		irc_setpass( irc, value );
		return NULL;
	}
	else
	{
		return SET_INVALID;
	}
}

static char **irc_splitlines( char *buffer );

void irc_process( irc_t *irc )
{
	char **lines, *temp, **cmd;
	int i;

	if( irc->readbuffer != NULL )
	{
		lines = irc_splitlines( irc->readbuffer );
		
		for( i = 0; *lines[i] != '\0'; i ++ )
		{
			char *conv = NULL;
			
			/* [WvG] If the last line isn't empty, it's an incomplete line and we
			   should wait for the rest to come in before processing it. */
			if( lines[i+1] == NULL )
			{
				temp = g_strdup( lines[i] );
				g_free( irc->readbuffer );
				irc->readbuffer = temp;
				i ++;
				break;
			}
			
			if( irc->iconv != (GIConv) -1 )
			{
				gsize bytes_read, bytes_written;
				
				conv = g_convert_with_iconv( lines[i], -1, irc->iconv,
				                             &bytes_read, &bytes_written, NULL );
				
				if( conv == NULL || bytes_read != strlen( lines[i] ) )
				{
					/* GLib can do strange things if things are not in the expected charset,
					   so let's be a little bit paranoid here: */
					if( irc->status & USTATUS_LOGGED_IN )
					{
						irc_usermsg( irc, "Error: Charset mismatch detected. The charset "
						                  "setting is currently set to %s, so please make "
						                  "sure your IRC client will send and accept text in "
						                  "that charset, or tell BitlBee which charset to "
						                  "expect by changing the charset setting. See "
						                  "`help set charset' for more information. Your "
						                  "message was ignored.",
						                  set_getstr( &irc->b->set, "charset" ) );
						
						g_free( conv );
						conv = NULL;
					}
					else
					{
						irc_write( irc, ":%s NOTICE AUTH :%s", irc->root->host,
						           "Warning: invalid characters received at login time." );
						
						conv = g_strdup( lines[i] );
						for( temp = conv; *temp; temp ++ )
							if( *temp & 0x80 )
								*temp = '?';
					}
				}
				lines[i] = conv;
			}
			
			if( lines[i] && ( cmd = irc_parse_line( lines[i] ) ) )
			{
				irc_exec( irc, cmd );
				g_free( cmd );
			}
			
			g_free( conv );
			
			/* Shouldn't really happen, but just in case... */
			if( !g_slist_find( irc_connection_list, irc ) )
			{
				g_free( lines );
				return;
			}
		}
		
		if( lines[i] != NULL )
		{
			g_free( irc->readbuffer );
			irc->readbuffer = NULL;
		}
		
		g_free( lines );
	}
}

/* Splits a long string into separate lines. The array is NULL-terminated
   and, unless the string contains an incomplete line at the end, ends with
   an empty string. Could use g_strsplit() but this one does it in-place.
   (So yes, it's destructive.) */
static char **irc_splitlines( char *buffer )
{
	int i, j, n = 3;
	char **lines;

	/* Allocate n+1 elements. */
	lines = g_new( char *, n + 1 );
	
	lines[0] = buffer;
	
	/* Split the buffer in several strings, and accept any kind of line endings,
	 * knowing that ERC on Windows may send something interesting like \r\r\n,
	 * and surely there must be clients that think just \n is enough... */
	for( i = 0, j = 0; buffer[i] != '\0'; i ++ )
	{
		if( buffer[i] == '\r' || buffer[i] == '\n' )
		{
			while( buffer[i] == '\r' || buffer[i] == '\n' )
				buffer[i++] = '\0';
			
			lines[++j] = buffer + i;
			
			if( j >= n )
			{
				n *= 2;
				lines = g_renew( char *, lines, n + 1 );
			}

			if( buffer[i] == '\0' )
				break;
		}
	}
	
	/* NULL terminate our list. */ 
	lines[++j] = NULL;
	
	return lines;
}

/* Split an IRC-style line into little parts/arguments. */
char **irc_parse_line( char *line )
{
	int i, j;
	char **cmd;
	
	/* Move the line pointer to the start of the command, skipping spaces and the optional prefix. */
	if( line[0] == ':' )
	{
		for( i = 0; line[i] && line[i] != ' '; i ++ );
		line = line + i;
	}
	for( i = 0; line[i] == ' '; i ++ );
	line = line + i;
	
	/* If we're already at the end of the line, return. If not, we're going to need at least one element. */
	if( line[0] == '\0')
		return NULL;
	
	/* Count the number of char **cmd elements we're going to need. */
	j = 1;
	for( i = 0; line[i] != '\0'; i ++ )
	{
		if( line[i] == ' ' )
		{
			j ++;
			
			if( line[i+1] == ':' )
				break;
		}
	}	

	/* Allocate the space we need. */
	cmd = g_new( char *, j + 1 );
	cmd[j] = NULL;
	
	/* Do the actual line splitting, format is:
	 * Input: "PRIVMSG #bitlbee :foo bar"
	 * Output: cmd[0]=="PRIVMSG", cmd[1]=="#bitlbee", cmd[2]=="foo bar", cmd[3]==NULL
	 */

	cmd[0] = line;
	for( i = 0, j = 0; line[i] != '\0'; i ++ )
	{
		if( line[i] == ' ' )
		{
			line[i] = '\0';
			cmd[++j] = line + i + 1;
			
			if( line[i+1] == ':' )
			{
				cmd[j] ++;
				break;
			}
		}
	}
	
	return cmd;
}

/* Converts such an array back into a command string. Mainly used for the IPC code right now. */
char *irc_build_line( char **cmd )
{
	int i, len;
	char *s;
	
	if( cmd[0] == NULL )
		return NULL;
	
	len = 1;
	for( i = 0; cmd[i]; i ++ )
		len += strlen( cmd[i] ) + 1;
	
	if( strchr( cmd[i-1], ' ' ) != NULL )
		len ++;
	
	s = g_new0( char, len + 1 );
	for( i = 0; cmd[i]; i ++ )
	{
		if( cmd[i+1] == NULL && strchr( cmd[i], ' ' ) != NULL )
			strcat( s, ":" );
		
		strcat( s, cmd[i] );
		
		if( cmd[i+1] )
			strcat( s, " " );
	}
	strcat( s, "\r\n" );
	
	return s;
}

void irc_write( irc_t *irc, char *format, ... ) 
{
	va_list params;

	va_start( params, format );
	irc_vawrite( irc, format, params );	
	va_end( params );

	return;
}

void irc_write_all( int now, char *format, ... )
{
	va_list params;
	GSList *temp;	
	
	va_start( params, format );
	
	temp = irc_connection_list;
	while( temp != NULL )
	{
		irc_t *irc = temp->data;
		
		if( now )
		{
			g_free( irc->sendbuffer );
			irc->sendbuffer = g_strdup( "\r\n" );
		}
		irc_vawrite( temp->data, format, params );
		if( now )
		{
			bitlbee_io_current_client_write( irc, irc->fd, GAIM_INPUT_WRITE );
		}
		temp = temp->next;
	}
	
	va_end( params );
	return;
} 

void irc_vawrite( irc_t *irc, char *format, va_list params )
{
	int size;
	char line[IRC_MAX_LINE+1];
		
	/* Don't try to write anything new anymore when shutting down. */
	if( irc->status & USTATUS_SHUTDOWN )
		return;
	
	memset( line, 0, sizeof( line ) );
	g_vsnprintf( line, IRC_MAX_LINE - 2, format, params );
	strip_newlines( line );
	
	if( irc->oconv != (GIConv) -1 )
	{
		gsize bytes_read, bytes_written;
		char *conv;
		
		conv = g_convert_with_iconv( line, -1, irc->oconv,
		                             &bytes_read, &bytes_written, NULL );

		if( bytes_read == strlen( line ) )
			strncpy( line, conv, IRC_MAX_LINE - 2 );
		
		g_free( conv );
	}
	g_strlcat( line, "\r\n", IRC_MAX_LINE + 1 );
	
	if( irc->sendbuffer != NULL )
	{
		size = strlen( irc->sendbuffer ) + strlen( line );
		irc->sendbuffer = g_renew ( char, irc->sendbuffer, size + 1 );
		strcpy( ( irc->sendbuffer + strlen( irc->sendbuffer ) ), line );
	}
	else
	{
		irc->sendbuffer = g_strdup(line);
	}
	
	if( irc->w_watch_source_id == 0 )
	{
		/* If the buffer is empty we can probably write, so call the write event handler
		   immediately. If it returns TRUE, it should be called again, so add the event to
		   the queue. If it's FALSE, we emptied the buffer and saved ourselves some work
		   in the event queue. */
		/* Really can't be done as long as the code doesn't do error checking very well:
		if( bitlbee_io_current_client_write( irc, irc->fd, B_EV_IO_WRITE ) ) */
		
		/* So just always do it via the event handler. */
		irc->w_watch_source_id = b_input_add( irc->fd, B_EV_IO_WRITE, bitlbee_io_current_client_write, irc );
	}
	
	return;
}

int irc_check_login( irc_t *irc )
{
	if( irc->user->user && irc->user->nick )
	{
		if( global.conf->authmode == AUTHMODE_CLOSED && !( irc->status & USTATUS_AUTHORIZED ) )
		{
<<<<<<< HEAD
			irc_send_num( irc, 464, ":This server is password-protected." );
			return 0;
=======
			bitlbee_io_current_client_write( irc, irc->fd, B_EV_IO_WRITE );
>>>>>>> 1fdb0a48
		}
		else
		{
			irc_channel_t *ic;
			irc_user_t *iu = irc->user;
			
			irc->user = irc_user_new( irc, iu->nick );
			irc->user->user = iu->user;
			irc->user->host = iu->host;
			irc->user->fullname = iu->fullname;
			irc->user->f = &irc_user_self_funcs;
			g_free( iu->nick );
			g_free( iu );
			
			if( global.conf->runmode == RUNMODE_FORKDAEMON || global.conf->runmode == RUNMODE_DAEMON )
				ipc_to_master_str( "CLIENT %s %s :%s\r\n", irc->user->host, irc->user->nick, irc->user->fullname );
			
			irc->status |= USTATUS_LOGGED_IN;
			
			/* This is for bug #209 (use PASS to identify to NickServ). */
			if( irc->password != NULL )
			{
				char *send_cmd[] = { "identify", g_strdup( irc->password ), NULL };
				
				/*irc_setpass( irc, NULL );*/
				/*root_command( irc, send_cmd );*/
				g_free( send_cmd[1] );
			}
			
			irc_send_login( irc );
			
			irc->umode[0] = '\0';
			irc_umode_set( irc, "+" UMODE, TRUE );
			
			ic = irc->default_channel = irc_channel_new( irc, ROOT_CHAN );
			irc_channel_set_topic( ic, CONTROL_TOPIC, irc->root );
			irc_channel_add_user( ic, irc->user );
			
			if( strcmp( set_getstr( &irc->b->set, "ops" ), "both" ) == 0 ||
			    strcmp( set_getstr( &irc->b->set, "ops" ), "user" ) == 0 )
				irc_channel_user_set_mode( ic, irc->user, IRC_CHANNEL_USER_OP );
			
			irc->last_root_cmd = g_strdup( ROOT_CHAN );
			
			irc_send_msg( irc->root, "PRIVMSG", ROOT_CHAN,
			              "Welcome to the BitlBee gateway!\n\n"
			              "If you've never used BitlBee before, please do read the help "
			              "information using the \x02help\x02 command. Lots of FAQs are "
			              "answered there.\n"
			              "If you already have an account on this server, just use the "
			              "\x02identify\x02 command to identify yourself.", NULL );
			
			return 1;
		}
	}
	else
	{
		/* More information needed. */
		return 0;
	}
}

void irc_umode_set( irc_t *irc, const char *s, gboolean allow_priv )
{
	/* allow_priv: Set to 0 if s contains user input, 1 if you want
	   to set a "privileged" mode (+o, +R, etc). */
	char m[128], st = 1;
	const char *t;
	int i;
	char changes[512], *p, st2 = 2;
	char badflag = 0;
	
	memset( m, 0, sizeof( m ) );
	
	for( t = irc->umode; *t; t ++ )
		if( *t < sizeof( m ) )
			m[(int)*t] = 1;
	
	p = changes;
	for( t = s; *t; t ++ )
	{
		if( *t == '+' || *t == '-' )
			st = *t == '+';
		else if( ( st == 0 && ( !strchr( UMODES_KEEP, *t ) || allow_priv ) ) ||
		         ( st == 1 && strchr( UMODES, *t ) ) ||
		         ( st == 1 && allow_priv && strchr( UMODES_PRIV, *t ) ) )
		{
			if( m[(int)*t] != st)
			{
				if( st != st2 )
					st2 = st, *p++ = st ? '+' : '-';
				*p++ = *t;
			}
			m[(int)*t] = st;
		}
		else
			badflag = 1;
	}
	*p = '\0';
	
	memset( irc->umode, 0, sizeof( irc->umode ) );
	
	for( i = 'A'; i <= 'z' && strlen( irc->umode ) < ( sizeof( irc->umode ) - 1 ); i ++ )
		if( m[i] )
			irc->umode[strlen(irc->umode)] = i;
	
	if( badflag )
		irc_send_num( irc, 501, ":Unknown MODE flag" );
	if( *changes )
		irc_write( irc, ":%s!%s@%s MODE %s :%s", irc->user->nick,
		           irc->user->user, irc->user->host, irc->user->nick,
		           changes );
}

<<<<<<< HEAD
=======
void irc_part( irc_t *irc, user_t *u, char *channel )
{
	irc_write( irc, ":%s!%s@%s PART %s :%s", u->nick, u->user, u->host, channel, "" );
}

void irc_kick( irc_t *irc, user_t *u, char *channel, user_t *kicker )
{
	irc_write( irc, ":%s!%s@%s KICK %s %s :%s", kicker->nick, kicker->user, kicker->host, channel, u->nick, "" );
}

void irc_kill( irc_t *irc, user_t *u )
{
	char *nick, *s;
	char reason[128];
	
	if( u->ic && u->ic->flags & OPT_LOGGING_OUT && set_getbool( &irc->set, "simulate_netsplit" ) )
	{
		if( u->ic->acc->server )
			g_snprintf( reason, sizeof( reason ), "%s %s", irc->myhost,
			            u->ic->acc->server );
		else if( ( s = strchr( u->ic->acc->user, '@' ) ) )
			g_snprintf( reason, sizeof( reason ), "%s %s", irc->myhost,
			            s + 1 );
		else
			g_snprintf( reason, sizeof( reason ), "%s %s.%s", irc->myhost,
			            u->ic->acc->prpl->name, irc->myhost );
		
		/* proto_opt might contain garbage after the : */
		if( ( s = strchr( reason, ':' ) ) )
			*s = 0;
	}
	else
	{
		strcpy( reason, "Leaving..." );
	}
	
	irc_write( irc, ":%s!%s@%s QUIT :%s", u->nick, u->user, u->host, reason );
	
	nick = g_strdup( u->nick );
	nick_lc( nick );
	if( g_hash_table_lookup( irc->watches, nick ) )
	{
		irc_reply( irc, 601, "%s %s %s %d :%s", u->nick, u->user, u->host, (int) time( NULL ), "logged offline" );
	}
	g_free( nick );
}

int irc_send( irc_t *irc, char *nick, char *s, int flags )
{
	struct groupchat *c = NULL;
	user_t *u = NULL;
	
	if( strchr( CTYPES, *nick ) )
	{
		if( !( c = irc_chat_by_channel( irc, nick ) ) )
		{
			irc_reply( irc, 403, "%s :Channel does not exist", nick );
			return( 0 );
		}
	}
	else
	{
		u = user_find( irc, nick );
		
		if( !u )
		{
			if( irc->is_private )
				irc_reply( irc, 401, "%s :Nick does not exist", nick );
			else
				irc_usermsg( irc, "Nick `%s' does not exist!", nick );
			return( 0 );
		}
	}
	
	if( *s == 1 && s[strlen(s)-1] == 1 )
	{
		if( g_strncasecmp( s + 1, "ACTION", 6 ) == 0 )
		{
			if( s[7] == ' ' ) s ++;
			s += 3;
			*(s++) = '/';
			*(s++) = 'm';
			*(s++) = 'e';
			*(s++) = ' ';
			s -= 4;
			s[strlen(s)-1] = 0;
		}
		else if( g_strncasecmp( s + 1, "VERSION", 7 ) == 0 )
		{
			u = user_find( irc, irc->mynick );
			irc_privmsg( irc, u, "NOTICE", irc->nick, "", "\001VERSION BitlBee " BITLBEE_VERSION " " ARCH "/" CPU "\001" );
			return( 1 );
		}
		else if( g_strncasecmp( s + 1, "PING", 4 ) == 0 )
		{
			u = user_find( irc, irc->mynick );
			irc_privmsg( irc, u, "NOTICE", irc->nick, "", s );
			return( 1 );
		}
		else if( g_strncasecmp( s + 1, "TYPING", 6 ) == 0 )
		{
			if( u && u->ic && u->ic->acc->prpl->send_typing && strlen( s ) >= 10 )
			{
				time_t current_typing_notice = time( NULL );
				
				if( current_typing_notice - u->last_typing_notice >= 5 )
				{
					u->ic->acc->prpl->send_typing( u->ic, u->handle, ( s[8] - '0' ) << 8 );
					u->last_typing_notice = current_typing_notice;
				}
			}
			return( 1 );
		}
		else if( g_strncasecmp( s + 1, "DCC", 3 ) == 0 )
		{
			if( u && u->ic && u->ic->acc->prpl->transfer_request )
			{
				file_transfer_t *ft = dcc_request( u->ic, s + 5 );
				if ( ft )
					u->ic->acc->prpl->transfer_request( u->ic, ft, u->handle );
			}
			return( 1 );
		}		
		else
		{
			irc_usermsg( irc, "Supported CTCPs are ACTION, VERSION, PING, TYPING, DCC" );
			return( 0 );
		}
	}
	
	if( u )
	{
		/* For the next message, we probably do have to send new notices... */
		u->last_typing_notice = 0;
		u->is_private = irc->is_private;
		
		if( u->is_private )
		{
			if( !u->online )
				irc_reply( irc, 301, "%s :%s", u->nick, "User is offline" );
			else if( u->away )
				irc_reply( irc, 301, "%s :%s", u->nick, u->away );
		}
		
		if( u->send_handler )
		{
			u->send_handler( irc, u, s, flags );
			return 1;
		}
	}
	else if( c && c->ic && c->ic->acc && c->ic->acc->prpl )
	{
		return( imc_chat_msg( c, s, 0 ) );
	}
	
	return( 0 );
}

static gboolean buddy_send_handler_delayed( gpointer data, gint fd, b_input_condition cond )
{
	user_t *u = data;
	
	/* Shouldn't happen, but just to be sure. */
	if( u->sendbuf_len < 2 )
		return FALSE;
	
	u->sendbuf[u->sendbuf_len-2] = 0; /* Cut off the last newline */
	imc_buddy_msg( u->ic, u->handle, u->sendbuf, u->sendbuf_flags );
	
	g_free( u->sendbuf );
	u->sendbuf = NULL;
	u->sendbuf_len = 0;
	u->sendbuf_timer = 0;
	u->sendbuf_flags = 0;
	
	return FALSE;
}

void buddy_send_handler( irc_t *irc, user_t *u, char *msg, int flags )
{
	if( !u || !u->ic ) return;
	
	if( set_getbool( &irc->set, "buddy_sendbuffer" ) && set_getint( &irc->set, "buddy_sendbuffer_delay" ) > 0 )
	{
		int delay;
		
		if( u->sendbuf_len > 0 && u->sendbuf_flags != flags)
		{
			/* Flush the buffer */
			b_event_remove( u->sendbuf_timer );
			buddy_send_handler_delayed( u, -1, 0 );
		}

		if( u->sendbuf_len == 0 )
		{
			u->sendbuf_len = strlen( msg ) + 2;
			u->sendbuf = g_new( char, u->sendbuf_len );
			u->sendbuf[0] = 0;
			u->sendbuf_flags = flags;
		}
		else
		{
			u->sendbuf_len += strlen( msg ) + 1;
			u->sendbuf = g_renew( char, u->sendbuf, u->sendbuf_len );
		}
		
		strcat( u->sendbuf, msg );
		strcat( u->sendbuf, "\n" );
		
		delay = set_getint( &irc->set, "buddy_sendbuffer_delay" );
		if( delay <= 5 )
			delay *= 1000;
		
		if( u->sendbuf_timer > 0 )
			b_event_remove( u->sendbuf_timer );
		u->sendbuf_timer = b_timeout_add( delay, buddy_send_handler_delayed, u );
	}
	else
	{
		imc_buddy_msg( u->ic, u->handle, msg, flags );
	}
}

int irc_privmsg( irc_t *irc, user_t *u, char *type, char *to, char *prefix, char *msg )
{
	char last = 0;
	char *s = msg, *line = msg;
	
	/* The almighty linesplitter .. woohoo!! */
	while( !last )
	{
		if( *s == '\r' && *(s+1) == '\n' )
			*(s++) = 0;
		if( *s == '\n' )
		{
			last = s[1] == 0;
			*s = 0;
		}
		else
		{
			last = s[0] == 0;
		}
		if( *s == 0 )
		{
			if( g_strncasecmp( line, "/me ", 4 ) == 0 && ( !prefix || !*prefix ) && g_strcasecmp( type, "PRIVMSG" ) == 0 )
			{
				irc_write( irc, ":%s!%s@%s %s %s :\001ACTION %s\001", u->nick, u->user, u->host,
				           type, to, line + 4 );
			}
			else
			{
				irc_write( irc, ":%s!%s@%s %s %s :%s%s", u->nick, u->user, u->host,
				           type, to, prefix ? prefix : "", line );
			}
			line = s + 1;
		}
		s ++;
	}
	
	return( 1 );
}

int irc_msgfrom( irc_t *irc, char *nick, char *msg )
{
	user_t *u = user_find( irc, nick );
	static char *prefix = NULL;
	
	if( !u ) return( 0 );
	if( prefix && *prefix ) g_free( prefix );
	
	if( !u->is_private && nick_cmp( u->nick, irc->mynick ) != 0 )
	{
		int len = strlen( irc->nick) + 3;
		prefix = g_new (char, len );
		g_snprintf( prefix, len, "%s%s", irc->nick, set_getstr( &irc->set, "to_char" ) );
		prefix[len-1] = 0;
	}
	else
	{
		prefix = "";
	}
	
	return( irc_privmsg( irc, u, "PRIVMSG", u->is_private ? irc->nick : irc->channel, prefix, msg ) );
}

int irc_noticefrom( irc_t *irc, char *nick, char *msg )
{
	user_t *u = user_find( irc, nick );
	
	if( u )
		return( irc_privmsg( irc, u, "NOTICE", irc->nick, "", msg ) );
	else
		return( 0 );
}
>>>>>>> 1fdb0a48

/* Returns 0 if everything seems to be okay, a number >0 when there was a
   timeout. The number returned is the number of seconds we received no
   pongs from the user. When not connected yet, we don't ping but drop the
   connection when the user fails to connect in IRC_LOGIN_TIMEOUT secs. */
static gboolean irc_userping( gpointer _irc, gint fd, b_input_condition cond )
{
	irc_t *irc = _irc;
	int rv = 0;
	
	if( !( irc->status & USTATUS_LOGGED_IN ) )
	{
		if( gettime() > ( irc->last_pong + IRC_LOGIN_TIMEOUT ) )
			rv = gettime() - irc->last_pong;
	}
	else
	{
		if( ( gettime() > ( irc->last_pong + global.conf->ping_interval ) ) && !irc->pinging )
		{
			irc_write( irc, "PING :%s", IRC_PING_STRING );
			irc->pinging = 1;
		}
		else if( gettime() > ( irc->last_pong + global.conf->ping_timeout ) )
		{
			rv = gettime() - irc->last_pong;
		}
	}
	
	if( rv > 0 )
	{
		irc_abort( irc, 0, "Ping Timeout: %d seconds", rv );
		return FALSE;
	}
	
	return TRUE;
}

static char *set_eval_charset( set_t *set, char *value )
{
	irc_t *irc = (irc_t*) set->data;
	char *test;
	gsize test_bytes = 0;
	GIConv ic, oc;

	if( g_strcasecmp( value, "none" ) == 0 )
		value = g_strdup( "utf-8" );

	if( ( oc = g_iconv_open( value, "utf-8" ) ) == (GIConv) -1 )
	{
		return NULL;
	}
	
	/* Do a test iconv to see if the user picked an IRC-compatible
	   charset (for example utf-16 goes *horribly* wrong). */
	if( ( test = g_convert_with_iconv( " ", 1, oc, NULL, &test_bytes, NULL ) ) == NULL ||
	    test_bytes > 1 )
	{
		g_free( test );
		g_iconv_close( oc );
		irc_usermsg( irc, "Unsupported character set: The IRC protocol "
		                  "only supports 8-bit character sets." );
		return NULL;
	}
	g_free( test );
	
	if( ( ic = g_iconv_open( "utf-8", value ) ) == (GIConv) -1 )
	{
		g_iconv_close( oc );
		return NULL;
	}
	
	if( irc->iconv != (GIConv) -1 )
		g_iconv_close( irc->iconv );
	if( irc->oconv != (GIConv) -1 )
		g_iconv_close( irc->oconv );
	
	irc->iconv = ic;
	irc->oconv = oc;

	return value;
}<|MERGE_RESOLUTION|>--- conflicted
+++ resolved
@@ -24,10 +24,6 @@
 */
 
 #include "bitlbee.h"
-<<<<<<< HEAD
-=======
-#include "sock.h"
->>>>>>> 1fdb0a48
 #include "ipc.h"
 #include "dcc.h"
 
@@ -148,13 +144,9 @@
 	g_free( myhost );
 	g_free( host );
 	
-<<<<<<< HEAD
+	nogaim_init();
+	
 	return irc;
-=======
-	nogaim_init();
-	
-	return( irc );
->>>>>>> 1fdb0a48
 }
 
 /* immed=1 makes this function pretty much equal to irc_free(), except that
@@ -560,7 +552,7 @@
 		irc_vawrite( temp->data, format, params );
 		if( now )
 		{
-			bitlbee_io_current_client_write( irc, irc->fd, GAIM_INPUT_WRITE );
+			bitlbee_io_current_client_write( irc, irc->fd, B_EV_IO_WRITE );
 		}
 		temp = temp->next;
 	}
@@ -630,12 +622,8 @@
 	{
 		if( global.conf->authmode == AUTHMODE_CLOSED && !( irc->status & USTATUS_AUTHORIZED ) )
 		{
-<<<<<<< HEAD
 			irc_send_num( irc, 464, ":This server is password-protected." );
 			return 0;
-=======
-			bitlbee_io_current_client_write( irc, irc->fd, B_EV_IO_WRITE );
->>>>>>> 1fdb0a48
 		}
 		else
 		{
@@ -750,304 +738,6 @@
 		           changes );
 }
 
-<<<<<<< HEAD
-=======
-void irc_part( irc_t *irc, user_t *u, char *channel )
-{
-	irc_write( irc, ":%s!%s@%s PART %s :%s", u->nick, u->user, u->host, channel, "" );
-}
-
-void irc_kick( irc_t *irc, user_t *u, char *channel, user_t *kicker )
-{
-	irc_write( irc, ":%s!%s@%s KICK %s %s :%s", kicker->nick, kicker->user, kicker->host, channel, u->nick, "" );
-}
-
-void irc_kill( irc_t *irc, user_t *u )
-{
-	char *nick, *s;
-	char reason[128];
-	
-	if( u->ic && u->ic->flags & OPT_LOGGING_OUT && set_getbool( &irc->set, "simulate_netsplit" ) )
-	{
-		if( u->ic->acc->server )
-			g_snprintf( reason, sizeof( reason ), "%s %s", irc->myhost,
-			            u->ic->acc->server );
-		else if( ( s = strchr( u->ic->acc->user, '@' ) ) )
-			g_snprintf( reason, sizeof( reason ), "%s %s", irc->myhost,
-			            s + 1 );
-		else
-			g_snprintf( reason, sizeof( reason ), "%s %s.%s", irc->myhost,
-			            u->ic->acc->prpl->name, irc->myhost );
-		
-		/* proto_opt might contain garbage after the : */
-		if( ( s = strchr( reason, ':' ) ) )
-			*s = 0;
-	}
-	else
-	{
-		strcpy( reason, "Leaving..." );
-	}
-	
-	irc_write( irc, ":%s!%s@%s QUIT :%s", u->nick, u->user, u->host, reason );
-	
-	nick = g_strdup( u->nick );
-	nick_lc( nick );
-	if( g_hash_table_lookup( irc->watches, nick ) )
-	{
-		irc_reply( irc, 601, "%s %s %s %d :%s", u->nick, u->user, u->host, (int) time( NULL ), "logged offline" );
-	}
-	g_free( nick );
-}
-
-int irc_send( irc_t *irc, char *nick, char *s, int flags )
-{
-	struct groupchat *c = NULL;
-	user_t *u = NULL;
-	
-	if( strchr( CTYPES, *nick ) )
-	{
-		if( !( c = irc_chat_by_channel( irc, nick ) ) )
-		{
-			irc_reply( irc, 403, "%s :Channel does not exist", nick );
-			return( 0 );
-		}
-	}
-	else
-	{
-		u = user_find( irc, nick );
-		
-		if( !u )
-		{
-			if( irc->is_private )
-				irc_reply( irc, 401, "%s :Nick does not exist", nick );
-			else
-				irc_usermsg( irc, "Nick `%s' does not exist!", nick );
-			return( 0 );
-		}
-	}
-	
-	if( *s == 1 && s[strlen(s)-1] == 1 )
-	{
-		if( g_strncasecmp( s + 1, "ACTION", 6 ) == 0 )
-		{
-			if( s[7] == ' ' ) s ++;
-			s += 3;
-			*(s++) = '/';
-			*(s++) = 'm';
-			*(s++) = 'e';
-			*(s++) = ' ';
-			s -= 4;
-			s[strlen(s)-1] = 0;
-		}
-		else if( g_strncasecmp( s + 1, "VERSION", 7 ) == 0 )
-		{
-			u = user_find( irc, irc->mynick );
-			irc_privmsg( irc, u, "NOTICE", irc->nick, "", "\001VERSION BitlBee " BITLBEE_VERSION " " ARCH "/" CPU "\001" );
-			return( 1 );
-		}
-		else if( g_strncasecmp( s + 1, "PING", 4 ) == 0 )
-		{
-			u = user_find( irc, irc->mynick );
-			irc_privmsg( irc, u, "NOTICE", irc->nick, "", s );
-			return( 1 );
-		}
-		else if( g_strncasecmp( s + 1, "TYPING", 6 ) == 0 )
-		{
-			if( u && u->ic && u->ic->acc->prpl->send_typing && strlen( s ) >= 10 )
-			{
-				time_t current_typing_notice = time( NULL );
-				
-				if( current_typing_notice - u->last_typing_notice >= 5 )
-				{
-					u->ic->acc->prpl->send_typing( u->ic, u->handle, ( s[8] - '0' ) << 8 );
-					u->last_typing_notice = current_typing_notice;
-				}
-			}
-			return( 1 );
-		}
-		else if( g_strncasecmp( s + 1, "DCC", 3 ) == 0 )
-		{
-			if( u && u->ic && u->ic->acc->prpl->transfer_request )
-			{
-				file_transfer_t *ft = dcc_request( u->ic, s + 5 );
-				if ( ft )
-					u->ic->acc->prpl->transfer_request( u->ic, ft, u->handle );
-			}
-			return( 1 );
-		}		
-		else
-		{
-			irc_usermsg( irc, "Supported CTCPs are ACTION, VERSION, PING, TYPING, DCC" );
-			return( 0 );
-		}
-	}
-	
-	if( u )
-	{
-		/* For the next message, we probably do have to send new notices... */
-		u->last_typing_notice = 0;
-		u->is_private = irc->is_private;
-		
-		if( u->is_private )
-		{
-			if( !u->online )
-				irc_reply( irc, 301, "%s :%s", u->nick, "User is offline" );
-			else if( u->away )
-				irc_reply( irc, 301, "%s :%s", u->nick, u->away );
-		}
-		
-		if( u->send_handler )
-		{
-			u->send_handler( irc, u, s, flags );
-			return 1;
-		}
-	}
-	else if( c && c->ic && c->ic->acc && c->ic->acc->prpl )
-	{
-		return( imc_chat_msg( c, s, 0 ) );
-	}
-	
-	return( 0 );
-}
-
-static gboolean buddy_send_handler_delayed( gpointer data, gint fd, b_input_condition cond )
-{
-	user_t *u = data;
-	
-	/* Shouldn't happen, but just to be sure. */
-	if( u->sendbuf_len < 2 )
-		return FALSE;
-	
-	u->sendbuf[u->sendbuf_len-2] = 0; /* Cut off the last newline */
-	imc_buddy_msg( u->ic, u->handle, u->sendbuf, u->sendbuf_flags );
-	
-	g_free( u->sendbuf );
-	u->sendbuf = NULL;
-	u->sendbuf_len = 0;
-	u->sendbuf_timer = 0;
-	u->sendbuf_flags = 0;
-	
-	return FALSE;
-}
-
-void buddy_send_handler( irc_t *irc, user_t *u, char *msg, int flags )
-{
-	if( !u || !u->ic ) return;
-	
-	if( set_getbool( &irc->set, "buddy_sendbuffer" ) && set_getint( &irc->set, "buddy_sendbuffer_delay" ) > 0 )
-	{
-		int delay;
-		
-		if( u->sendbuf_len > 0 && u->sendbuf_flags != flags)
-		{
-			/* Flush the buffer */
-			b_event_remove( u->sendbuf_timer );
-			buddy_send_handler_delayed( u, -1, 0 );
-		}
-
-		if( u->sendbuf_len == 0 )
-		{
-			u->sendbuf_len = strlen( msg ) + 2;
-			u->sendbuf = g_new( char, u->sendbuf_len );
-			u->sendbuf[0] = 0;
-			u->sendbuf_flags = flags;
-		}
-		else
-		{
-			u->sendbuf_len += strlen( msg ) + 1;
-			u->sendbuf = g_renew( char, u->sendbuf, u->sendbuf_len );
-		}
-		
-		strcat( u->sendbuf, msg );
-		strcat( u->sendbuf, "\n" );
-		
-		delay = set_getint( &irc->set, "buddy_sendbuffer_delay" );
-		if( delay <= 5 )
-			delay *= 1000;
-		
-		if( u->sendbuf_timer > 0 )
-			b_event_remove( u->sendbuf_timer );
-		u->sendbuf_timer = b_timeout_add( delay, buddy_send_handler_delayed, u );
-	}
-	else
-	{
-		imc_buddy_msg( u->ic, u->handle, msg, flags );
-	}
-}
-
-int irc_privmsg( irc_t *irc, user_t *u, char *type, char *to, char *prefix, char *msg )
-{
-	char last = 0;
-	char *s = msg, *line = msg;
-	
-	/* The almighty linesplitter .. woohoo!! */
-	while( !last )
-	{
-		if( *s == '\r' && *(s+1) == '\n' )
-			*(s++) = 0;
-		if( *s == '\n' )
-		{
-			last = s[1] == 0;
-			*s = 0;
-		}
-		else
-		{
-			last = s[0] == 0;
-		}
-		if( *s == 0 )
-		{
-			if( g_strncasecmp( line, "/me ", 4 ) == 0 && ( !prefix || !*prefix ) && g_strcasecmp( type, "PRIVMSG" ) == 0 )
-			{
-				irc_write( irc, ":%s!%s@%s %s %s :\001ACTION %s\001", u->nick, u->user, u->host,
-				           type, to, line + 4 );
-			}
-			else
-			{
-				irc_write( irc, ":%s!%s@%s %s %s :%s%s", u->nick, u->user, u->host,
-				           type, to, prefix ? prefix : "", line );
-			}
-			line = s + 1;
-		}
-		s ++;
-	}
-	
-	return( 1 );
-}
-
-int irc_msgfrom( irc_t *irc, char *nick, char *msg )
-{
-	user_t *u = user_find( irc, nick );
-	static char *prefix = NULL;
-	
-	if( !u ) return( 0 );
-	if( prefix && *prefix ) g_free( prefix );
-	
-	if( !u->is_private && nick_cmp( u->nick, irc->mynick ) != 0 )
-	{
-		int len = strlen( irc->nick) + 3;
-		prefix = g_new (char, len );
-		g_snprintf( prefix, len, "%s%s", irc->nick, set_getstr( &irc->set, "to_char" ) );
-		prefix[len-1] = 0;
-	}
-	else
-	{
-		prefix = "";
-	}
-	
-	return( irc_privmsg( irc, u, "PRIVMSG", u->is_private ? irc->nick : irc->channel, prefix, msg ) );
-}
-
-int irc_noticefrom( irc_t *irc, char *nick, char *msg )
-{
-	user_t *u = user_find( irc, nick );
-	
-	if( u )
-		return( irc_privmsg( irc, u, "NOTICE", irc->nick, "", msg ) );
-	else
-		return( 0 );
-}
->>>>>>> 1fdb0a48
-
 /* Returns 0 if everything seems to be okay, a number >0 when there was a
    timeout. The number returned is the number of seconds we received no
    pongs from the user. When not connected yet, we don't ping but drop the
