--- conflicted
+++ resolved
@@ -145,11 +145,7 @@
 	
 	while( u )
 	{
-<<<<<<< HEAD
-		if( u->gc == gc && u->handle && handle_cmp( u->handle, handle, gc->prpl) == 0 )
-=======
 		if( u->gc == gc && u->handle && gc->prpl->cmp_buddynames ( u->handle, handle ) == 0 )
->>>>>>> 9cb98682
 			break;
 		u = u->next;
 	}
