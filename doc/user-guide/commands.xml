<chapter id="commands">
	<title>Bitlbee commands</title>

	<command-list/>

	<bitlbee-command name="account">
		<short-description>IM-account list maintenance</short-description>
		<syntax>account [&lt;account id&gt;] &lt;action&gt; [&lt;arguments&gt;]</syntax>

		<description>

			<para>
				Available actions: add, del, list, on, off and set. See <emphasis>help account &lt;action&gt;</emphasis> for more information.
			</para>

		</description>

		<bitlbee-command name="add">
			<syntax>account add &lt;protocol&gt; &lt;username&gt; &lt;password&gt;</syntax>

			<description>
				<para>
					Adds an account on the given server with the specified protocol, username and password to the account list. Supported protocols right now are: Jabber, MSN, OSCAR (AIM/ICQ), Yahoo and Twitter. For more information about adding an account, see <emphasis>help account add &lt;protocol&gt;</emphasis>.
				</para>
			</description>
			
			<bitlbee-command name="jabber">
				<syntax>account add jabber &lt;handle@server.tld&gt; &lt;password&gt;</syntax>

				<description>
					<para>
						The handle should be a full handle, including the domain name. You can specify a servername if necessary. Normally BitlBee doesn't need this though, since it's able to find out the server by doing DNS SRV lookups.
					</para>

					<para>
						In previous versions it was also possible to specify port numbers and/or SSL in the server tag. This is deprecated and should now be done using the <emphasis>account set</emphasis> command. This also applies to specifying a resource in the handle (like <emphasis>wilmer@bitlbee.org/work</emphasis>).
					</para>
				</description>
			</bitlbee-command>

			<bitlbee-command name="msn">
				<syntax>account add msn &lt;handle@server.tld&gt; &lt;password&gt;</syntax>

				<description>
					<para>
						For MSN connections there are no special arguments.
					</para>
				</description>
			</bitlbee-command>
			
			<bitlbee-command name="oscar">
				<syntax>account add oscar &lt;handle&gt; &lt;password&gt;</syntax>

				<description>
					<para>
						OSCAR is the protocol used to connect to AIM and/or ICQ. The servers will automatically detect if you're using a numeric or non-numeric username so there's no need to tell which network you want to connect to.
					</para>
				</description>

				<ircexample>
					<ircline nick="wilmer">account add oscar 72696705 hobbelmeeuw</ircline>
					<ircline nick="root">Account successfully added</ircline>
				</ircexample>
			</bitlbee-command>
			
			<bitlbee-command name="twitter">
				<syntax>account add twitter &lt;handle&gt; &lt;password&gt;</syntax>

				<description>
					<para>
						This module gives you simple access to Twitter. Although it uses the Twitter API, only Twitter itself is supported at the moment.
					</para>
					
					<para>
						By default all your Twitter contacts will come from a contact called twitter_(yourusername). You can change this behaviour using the <emphasis>mode</emphasis> setting (see <emphasis>help set mode</emphasis>).
					</para>
					
					<para>
						To send tweets yourself, send them to the twitter_(yourusername) contact, or just write in the groupchat channel if you enabled that option.
					</para>

					<para>
						Since Twitter now requires OAuth authentication, you should not enter your Twitter password into BitlBee. Just type a bogus password. The first time you log in, BitlBee will start OAuth authentication. (See <emphasis>help set oauth</emphasis>.)
					</para>
				</description>
			</bitlbee-command>

			<bitlbee-command name="yahoo">
				<syntax>account add yahoo &lt;handle&gt; &lt;password&gt;</syntax>

				<description>
					<para>
						For Yahoo! connections there are no special arguments.
					</para>
				</description>
			</bitlbee-command>

		</bitlbee-command>

		<bitlbee-command name="del">
			<syntax>account &lt;account id&gt; del</syntax>

			<description>
				<para>
					This commands deletes an account from your account list. You should signoff the account before deleting it.
				</para>


				<para>
					The account ID can be a number/tag (see <emphasis>account list</emphasis>), the protocol name or (part of) the screenname, as long as it matches only one connection.
				</para>
			</description>
		</bitlbee-command>

		<bitlbee-command name="on">
			<syntax>account [&lt;account id&gt;] on</syntax>

			<description>
				<para>
					This command will try to log into the specified account. If no account is specified, BitlBee will log into all the accounts that have the auto_connect flag set.
				</para>

				<para>
					The account ID can be a number/tag (see <emphasis>account list</emphasis>), the protocol name or (part of) the screenname, as long as it matches only one connection.
				</para>
			</description>

		</bitlbee-command>

		<bitlbee-command name="off">
			<syntax>account [&lt;account id&gt;] off</syntax>

			<description>
				<para>
					This command disconnects the connection for the specified account. If no account is specified, BitlBee will deactivate all active accounts and cancel all pending reconnects.
				</para>

				<para>
					The account ID can be a number/tag (see <emphasis>account list</emphasis>), the protocol name or (part of) the screenname, as long as it matches only one connection.
				</para>
			</description>
		</bitlbee-command>

		<bitlbee-command name="list">
			<syntax>account list</syntax>

			<description>
				<para>
					This command gives you a list of all the accounts known by BitlBee.
				</para>
			</description>
		</bitlbee-command>

		<bitlbee-command name="set">
			<syntax>account &lt;account id&gt; set</syntax>
			<syntax>account &lt;account id&gt; set &lt;setting&gt;</syntax>
			<syntax>account &lt;account id&gt; set &lt;setting&gt; &lt;value&gt;</syntax>
			<syntax>account &lt;account id&gt; set -del &lt;setting&gt;</syntax>

			<description>
				<para>
					This command can be used to change various settings for IM accounts. For all protocols, this command can be used to change the handle or the password BitlBee uses to log in and if it should be logged in automatically. Some protocols have additional settings. You can see the settings available for a connection by typing <emphasis>account &lt;account id&gt; set</emphasis>.
				</para>
				
				<para>
					For more infomation about a setting, see <emphasis>help set &lt;setting&gt;</emphasis>.
				</para>
				
				<para>
					The account ID can be a number/tag (see <emphasis>account list</emphasis>), the protocol name or (part of) the screenname, as long as it matches only one connection.
				</para>
			</description>
		</bitlbee-command>
	</bitlbee-command>

	<bitlbee-command name="channel">
		<short-description>Channel list maintenance</short-description>
		<syntax>channel [&lt;account id&gt;] &lt;action&gt; [&lt;arguments&gt;]</syntax>

		<description>
			<para>
				Available actions: del, list, set. See <emphasis>help chat &lt;action&gt;</emphasis> for more information.
			</para>
			
			<para>
				There is no <emphasis>channel add</emphasis> command. To create a new channel, just use the IRC <emphasis>/join</emphasis> command. See also <emphasis>help channels</emphasis> and <emphasis>help groupchats</emphasis>.
			</para>
		</description>

		<bitlbee-command name="del">
			<syntax>channel &lt;channel id&gt; del</syntax>

			<description>
				<para>
					Remove a channel and forget all its settings. You can only remove channels you're not currently in, and can't remove the main control channel. (You can, however, leave it.)
				</para>
			</description>

		</bitlbee-command>

		<bitlbee-command name="list">
			<syntax>channel list</syntax>

			<description>
				<para>
					This command gives you a list of all the channels you configured.
				</para>
			</description>

		</bitlbee-command>

		<bitlbee-command name="set">
			<syntax>channel [&lt;channel id&gt;] set</syntax>
			<syntax>channel [&lt;channel id&gt;] set &lt;setting&gt;</syntax>
			<syntax>channel [&lt;channel id&gt;] set &lt;setting&gt; &lt;value&gt;</syntax>
			<syntax>channel [&lt;channel id&gt;] set -del &lt;setting&gt;</syntax>

			<description>
				<para>
					This command can be used to change various settings for channels. Different channel types support different settings. You can see the settings available for a channel by typing <emphasis>channel &lt;channel id&gt; set</emphasis>.
				</para>
				
				<para>
					For more infomation about a setting, see <emphasis>help set &lt;setting&gt;</emphasis>.
				</para>
				
				<para>
					The channel ID can be a number (see <emphasis>channel list</emphasis>), or (part of) its name, as long as it matches only one channel. If you want to change settings of the current channel, you can omit the channel ID.
				</para>
			</description>
		</bitlbee-command>

	</bitlbee-command>

	<bitlbee-command name="chat">
		<short-description>Chatroom list maintenance</short-description>
		<syntax>chat &lt;action&gt; [&lt;arguments&gt;]</syntax>

		<description>

			<para>
				Available actions: add, with. See <emphasis>help chat &lt;action&gt;</emphasis> for more information.
			</para>

		</description>

		<bitlbee-command name="add">
			<syntax>chat add &lt;account id&gt; &lt;room&gt; [&lt;channel&gt;]</syntax>

			<description>
				<para>
					Add a chatroom to the list of chatrooms you're interested in. BitlBee needs this list to map room names to a proper IRC channel name.
				</para>

				<para>
					After adding a room to your list, you can simply use the IRC /join command to enter the room. Also, you can tell BitlBee to automatically join the room when you log in. (See <emphasis>chat set</emphasis>)
				</para>

				<para>
					Password-protected rooms work exactly like on IRC, by passing the password as an extra argument to /join.
				</para>
			</description>

		</bitlbee-command>

		<bitlbee-command name="with">
			<syntax>chat with &lt;nickname&gt;</syntax>

			<description>
				<para>
					While most <emphasis>chat</emphasis> subcommands are about named chatrooms, this command can be used to open an unnamed groupchat with one or more persons. This command is what <emphasis>/join #nickname</emphasis> used to do in older BitlBee versions.
				</para>
			</description>
		</bitlbee-command>
	</bitlbee-command>

	<bitlbee-command name="add">
		<short-description>Add a buddy to your contact list</short-description>
		<syntax>add &lt;account id&gt; &lt;handle&gt; [&lt;nick&gt;]</syntax>
		<syntax>add -tmp &lt;account id&gt; &lt;handle&gt; [&lt;nick&gt;]</syntax>

		<description>
			<para>
				Adds the given buddy at the specified connection to your buddy list. The account ID can be a number (see <emphasis>account list</emphasis>), the protocol name or (part of) the screenname, as long as it matches only one connection.
			</para>

			<para>
				If you want, you can also tell BitlBee what nick to give the new contact. The -tmp option adds the buddy to the internal BitlBee structures only, not to the real contact list (like done by <emphasis>set handle_unknown add</emphasis>). This allows you to talk to people who are not in your contact list. This normally won't show you any presence notifications.
			</para>

			<para>
				If you use this command in a control channel containing people from only one group, the new contact will be added to that group automatically.
			</para>
		</description>

		<ircexample>
			<ircline nick="ctrlsoft">add 3 gryp@jabber.org grijp</ircline>
			<ircaction nick="grijp" hostmask="gryp@jabber.org">has joined <emphasis>&amp;bitlbee</emphasis></ircaction>
		</ircexample>
	</bitlbee-command>

	<bitlbee-command name="info">
		<short-description>Request user information</short-description>
		<syntax>info &lt;connection&gt; &lt;handle&gt;</syntax>
		<syntax>info &lt;nick&gt;</syntax>

		<description>
			<para>
				Requests IM-network-specific information about the specified user. The amount of information you'll get differs per protocol. For some protocols (ATM Yahoo! and MSN) it'll give you an URL which you can visit with a normal web browser to get the information.
			</para>
		</description>

		<ircexample>
			<ircline nick="ctrlsoft">info 0 72696705</ircline>
			<ircline nick="root">User info - UIN: 72696705   Nick: Lintux   First/Last name: Wilmer van der Gaast   E-mail: lintux@lintux.cx</ircline>
		</ircexample>

	</bitlbee-command>

	<bitlbee-command name="remove">
		<short-description>Remove a buddy from your contact list</short-description>
		<syntax>remove &lt;nick&gt;</syntax>

		<description>
			<para>
				Removes the specified nick from your buddy list. 
			</para>
		</description>

		<ircexample>
			<ircline nick="ctrlsoft">remove gryp</ircline>
			<ircaction nick="gryp" hostmask="gryp@jabber.jabber.org">has quit <emphasis>[Leaving...]</emphasis></ircaction>
		</ircexample>

	</bitlbee-command>

	<bitlbee-command name="block">
		<short-description>Block someone</short-description>
		<syntax>block &lt;nick&gt;</syntax>
		<syntax>block &lt;connection&gt; &lt;handle&gt;</syntax>
		<syntax>block &lt;connection&gt;</syntax>

		<description>
			<para>
				Puts the specified user on your ignore list. Either specify the user's nick when you have him/her in your contact list or a connection number and a user handle.
			</para>
			
			<para>
				When called with only a connection specification as an argument, the command displays the current block list for that connection.
			</para>
		</description>
	</bitlbee-command>

	<bitlbee-command name="allow">
		<short-description>Unblock someone</short-description>
		<syntax>allow &lt;nick&gt;</syntax>
		<syntax>allow &lt;connection&gt; &lt;handle&gt;</syntax>

		<description>
			<para>
				Reverse of block. Unignores the specified user or user handle on specified connection.
			</para>
			
			<para>
				When called with only a connection specification as an argument, the command displays the current allow list for that connection.
			</para>
		</description>
	</bitlbee-command>
	
	<bitlbee-command name="otr">
		<short-description>Off-the-Record encryption control</short-description>
		<syntax>otr &lt;subcommand&gt; [&lt;arguments&gt;]</syntax>

		<description>

			<para>
				Available subcommands: connect, disconnect, smp, trust, info, keygen, and forget. See <emphasis>help otr &lt;subcommand&gt;</emphasis> for more information.
			</para>

		</description>
		
		<bitlbee-command name="connect">
			<syntax>otr connect &lt;nick&gt;</syntax>
			
			<description>
			
				<para>
					Attempts to establish an encrypted connection with the specified user by sending a magic string.
				</para>
				
			</description>
		
		</bitlbee-command>
		
		<bitlbee-command name="disconnect">
			<syntax>otr disconnect &lt;nick&gt;</syntax>
			
			<description>
			
				<para>
					Resets the connection with the specified user to cleartext.
				</para>
				
			</description>
		
		</bitlbee-command>
		
		<bitlbee-command name="smp">
			<syntax>otr smp &lt;nick&gt; &lt;secret&gt;</syntax>
			
			<description>
			
				<para>
					Attempts to authenticate the given user's active fingerprint via the Socialist Millionaires' Protocol.
				</para>
				
				<para>
					If an SMP challenge has already been received from the given user, responds with the specified secret. Otherwise, a challenge for the secret will be sent. If the protocol succeeds (i.e. both parties gave the same secret), the fingerprint will be trusted.
				</para>
				
			</description>
		
		</bitlbee-command>
		
		<bitlbee-command name="trust">
			<syntax>otr trust &lt;nick&gt; &lt;fp1&gt; &lt;fp2&gt; &lt;fp3&gt; &lt;fp4&gt; &lt;fp5&gt;</syntax>
			
			<description>
			
				<para>
					Manually affirms trust in the specified fingerprint, given as five blocks of precisely eight (hexadecimal) digits each.
				</para>
				
			</description>
		
		</bitlbee-command>
		
		<bitlbee-command name="info">
			<syntax>otr info</syntax>
			<syntax>otr info &lt;nick&gt;</syntax>
			
			<description>
			
				<para>
					Shows information about the OTR state. The first form lists our private keys and current OTR contexts. The second form displays information about the connection with a given user, including the list of their known fingerprints.
				</para>
				
			</description>
		
		</bitlbee-command>
		
		<bitlbee-command name="keygen">
			<syntax>otr keygen &lt;account-no&gt;</syntax>
			
			<description>
			
				<para>
					Generates a new OTR private key for the given account.
				</para>
				
			</description>
		
		</bitlbee-command>
		
		<bitlbee-command name="forget">
			<syntax>otr forget &lt;thing&gt; &lt;arguments&gt;</syntax>
			
			<description>
			
				<para>
					Forgets some part of our OTR userstate. Available things: fingerprint, context, and key. See <emphasis>help otr forget &lt;thing&gt;</emphasis> for more information.
				</para>
			
			</description>
			
			<bitlbee-command name="fingerprint">
				<syntax>otr forget fingerprint &lt;nick&gt; &lt;fingerprint&gt;</syntax>
				
				<description>
				
					<para>
						Drops the specified fingerprint from the given user's OTR connection context. It is allowed to specify only a (unique) prefix of the desired fingerprint.
					</para>
					
				</description>
				
			</bitlbee-command>
				
			<bitlbee-command name="context">
				<syntax>otr forget context &lt;nick&gt;</syntax>
				
				<description>
				
					<para>
						Forgets the entire OTR context associated with the given user. This includes current message and protocol states, as well as any fingerprints for that user.
					</para>
					
				</description>
				
			</bitlbee-command>

			<bitlbee-command name="key">
				<syntax>otr forget key &lt;fingerprint&gt;</syntax>
				
				<description>
				
					<para>
						Forgets an OTR private key matching the specified fingerprint. It is allowed to specify only a (unique) prefix of the fingerprint.
					</para>
					
				</description>
				
			</bitlbee-command>
		
		</bitlbee-command>
		
	</bitlbee-command>

	<bitlbee-command name="set">
		<short-description>Miscellaneous settings</short-description>
		<syntax>set</syntax>
		<syntax>set &lt;variable&gt;</syntax>
		<syntax>set &lt;variable&gt; &lt;value&gt;</syntax>
		<syntax>set -del &lt;variable&gt;</syntax>

		<description>

			<para>
				Without any arguments, this command lists all the set variables. You can also specify a single argument, a variable name, to get that variable's value. To change this value, specify the new value as the second argument. With <emphasis>-del</emphasis> you can reset a setting to its default value.
			</para>

			<para>
				To get more help information about a setting, try:
			</para>

		</description>

		<ircexample>
			<ircline nick="ctrlsoft">help set private</ircline>
		</ircexample>

	</bitlbee-command>

	<bitlbee-command name="help">
		<short-description>BitlBee help system</short-description>

		<syntax>help [subject]</syntax>

		<description>
			<para>
				This command gives you the help information you're reading right now. If you don't give any arguments, it'll give a short help index.
			</para>
		</description>
	</bitlbee-command>

	<bitlbee-command name="save">
		<short-description>Save your account data</short-description>
		<syntax>save</syntax>

		<description>
			<para>
				This command saves all your nicks and accounts immediately. Handy if you have the autosave functionality disabled, or if you don't trust the program's stability... ;-)
			</para>
		</description>
	</bitlbee-command>

	<bitlbee-setting name="account" type="string" scope="channel">

		<description>
			<para>
				For control channels with <emphasis>fill_by</emphasis> set to <emphasis>account</emphasis>: Set this setting to the account id (numeric, or part of the username) of the account containing the contacts you want to see in this channel.
			</para>
		</description>
	</bitlbee-setting>

	<bitlbee-setting name="allow_takeover" type="boolean" scope="global">
		<default>true</default>

		<description>
			<para>
				When you're already connected to a BitlBee server and you connect (and identify) again, BitlBee will offer to migrate your existing session to the new connection. If for whatever reason you don't want this, you can disable this setting.
			</para>
		</description>
	</bitlbee-setting>

	<bitlbee-setting name="auto_connect" type="boolean" scope="both">
		<default>true</default>

		<description>
			<para>
				With this option enabled, when you identify BitlBee will automatically connect to your accounts, with this disabled it will not do this.
			</para>
			
			<para>
				This setting can also be changed for specific accounts using the <emphasis>account set</emphasis> command. (However, these values will be ignored if the global <emphasis>auto_connect</emphasis> setting is disabled!)
			</para>
		</description>
	</bitlbee-setting>

	<bitlbee-setting name="auto_join" type="boolean" scope="channel">
		<default>false</default>

		<description>
			<para>
				With this option enabled, BitlBee will automatically join this channel when you log in.
			</para>
		</description>
	</bitlbee-setting>

	<bitlbee-setting name="auto_reconnect" type="boolean" scope="both">
		<default>true</default>

		<description>
			<para>
				If an IM-connections breaks, you're supposed to bring it back up yourself. Having BitlBee do this automatically might not always be a good idea, for several reasons. If you want the connections to be restored automatically, you can enable this setting.
			</para>

			<para>
				See also the <emphasis>auto_reconnect_delay</emphasis> setting.
			</para>

			<para>
				This setting can also be changed for specific accounts using the <emphasis>account set</emphasis> command. (However, these values will be ignored if the global <emphasis>auto_reconnect</emphasis> setting is disabled!)
			</para>
		</description>
	</bitlbee-setting>

	<bitlbee-setting name="auto_reconnect_delay" type="string" scope="global">
		<default>5*3&lt;900</default>

		<description>
			<para>
				Tell BitlBee after how many seconds it should attempt to bring a broken IM-connection back up.
			</para>

			<para>
				This can be one integer, for a constant delay. One can also set it to something like &quot;10*10&quot;, which means wait for ten seconds on the first reconnect, multiply it by ten on every failure. Once successfully connected, this delay is re-set to the initial value. With &lt; you can give a maximum delay.
			</para>

			<para>
				See also the <emphasis>auto_reconnect</emphasis> setting.
			</para>
		</description>
	</bitlbee-setting>

	<bitlbee-setting name="auto_reply_timeout" type="integer" scope="account">
		<default>10800</default>

		<description>
			<para>
				For Twitter accounts: If you respond to Tweets IRC-style (like "nickname: reply"), this will automatically be converted to the usual Twitter format ("@screenname reply").
			</para>

			<para>
				By default, BitlBee will then also add a reference to that person's most recent Tweet, unless that message is older than the value of this setting in seconds.
			</para>

			<para>
				If you want to disable this feature, just set this to 0. Alternatively, if you want to write a message once that is <emphasis>not</emphasis> a reply, use the Twitter reply syntax (@screenname).
			</para>
		</description>
	</bitlbee-setting>

	<bitlbee-setting name="away" type="string" scope="both">
		<description>
			<para>
				To mark yourself as away, it is recommended to just use <emphasis>/away</emphasis>, like on normal IRC networks. If you want to mark yourself as away on only one IM network, you can use this per-account setting.
			</para>

			<para>
				You can set it to any value and BitlBee will try to map it to the most appropriate away state for every open IM connection, or set it as a free-form away message where possible.
			</para>

			<para>
				Any per-account away setting will override globally set away states. To un-set the setting, use <emphasis>set -del away</emphasis>.
			</para>
		</description>
	</bitlbee-setting>

	<bitlbee-setting name="away_devoice" type="boolean" scope="global">
		<default>true</default>

		<description>
			<para>
				With this option enabled, the root user devoices people when they go away (just away, not offline) and gives the voice back when they come back. You might dislike the voice-floods you'll get if your contact list is huge, so this option can be disabled.
			</para>
			
			<para>
				Replaced with the <emphasis>show_users</emphasis> setting. See <emphasis>help show_users</emphasis>.
			</para>
		</description>
	</bitlbee-setting>

	<bitlbee-setting name="away_reply_timeout" type="integer" scope="global">
		<default>3600</default>

		<description>
			<para>
				Most IRC servers send a user's away message every time s/he gets a private message, to inform the sender that they may not get a response immediately. With this setting set to 0, BitlBee will also behave like this.
			</para>

			<para>
				Since not all IRC clients do an excellent job at suppressing these messages, this setting lets BitlBee do it instead. BitlBee will wait this many seconds (or until the away state/message changes) before re-informing you that the person's away.
			</para>
		</description>
	</bitlbee-setting>

	<bitlbee-setting name="base_url" type="string" scope="account">
		<default>http://twitter.com</default>

		<description>
			<para>
				There are more services that understand the Twitter API than just Twitter.com. BitlBee can connect to all Twitter API implementations.
			</para>

			<para>
				For example, set this setting to <emphasis>http://identi.ca/api</emphasis> to use Identi.ca.
			</para>

			<para>
				Keep two things in mind: When not using Twitter, you <emphasis>must</emphasis> also disable the <emphasis>oauth</emphasis> setting as it currently only works with Twitter. If you're still having issues, make sure there is <emphasis>no</emphasis> slash at the end of the URL you enter here.
			</para>
		</description>
	</bitlbee-setting>

	<bitlbee-setting name="charset" type="string" scope="global">
		<default>utf-8</default>
		<possible-values>you can get a list of all possible values by doing 'iconv -l' in a shell</possible-values>

		<description>
			<para>
				This setting tells BitlBee what your IRC client sends and expects. It should be equal to the charset setting of your IRC client if you want to be able to send and receive non-ASCII text properly.
			</para>

			<para>
				Most systems use UTF-8 these days. On older systems, an iso8859 charset may work better. For example, iso8859-1 is the best choice for most Western countries. You can try to find what works best for you on http://www.unicodecharacter.com/charsets/iso8859.html
			</para>
		</description>

	</bitlbee-setting>

	<bitlbee-setting name="control_channel" type="string" scope="global">
		<default>&amp;bitlbee</default>

		<description>
			<para>
				Normally the control channel where you can see all your contacts is called "&amp;bitlbee". If you don't like this name, you can rename it to anything else using the <emphasis>rename</emphasis> command, or by changing this setting.
			</para>
		</description>
	</bitlbee-setting>

	<bitlbee-setting name="chat_type" type="string" scope="channel">
		<default>groupchat</default>
		<possible-values>groupchat, room</possible-values>

		<description>
			<para>
				There are two kinds of chat channels: simple groupchats (basically normal IM chats with more than two participants) and names chatrooms, more similar to IRC channels.
			</para>
			
			<para>
				BitlBee supports both types. With this setting set to <emphasis>groupchat</emphasis> (the default), you can just invite people into the room and start talking.
			</para>
			
			<para>
				For setting up named chatrooms, it's currently easier to just use the <emphasis>chat add</emphasis> command.
			</para>
		</description>
	</bitlbee-setting>

<<<<<<< HEAD
	<bitlbee-setting name="commands" type="boolean" scope="account">
		<default>true</default>
=======
	<bitlbee-setting name="color_encrypted" type="boolean" scope="global">
		<default>true</default>

		<description>
			<para>
				If set to true, BitlBee will color incoming encrypted messages according to their fingerprint trust level: untrusted=red, trusted=green.
			</para>
		</description>
	</bitlbee-setting>

	<bitlbee-setting name="control_channel" type="string" scope="global">
		<default>&amp;bitlbee</default>
>>>>>>> eb6df6a2

		<description>
			<para>
				With this setting enabled, you can use some commands in your Twitter channel/query. The commands are simple and not documented in too much detail:
			</para>

			<variablelist>
				<varlistentry><term>undo [&lt;id&gt;]</term><listitem><para>Delete your last Tweet (or one with the given ID)</para></listitem></varlistentry>
				<varlistentry><term>rt &lt;screenname|id&gt;</term><listitem><para>Retweet someone's last Tweet (or one with the given ID)</para></listitem></varlistentry>
				<varlistentry><term>follow &lt;screenname&gt;</term><listitem><para>Start following a person</para></listitem></varlistentry>
				<varlistentry><term>unfollow &lt;screenname&gt;</term><listitem><para>Stop following a person</para></listitem></varlistentry>
				<varlistentry><term>post &lt;message&gt;</term><listitem><para>Post a tweet</para></listitem></varlistentry>
			</variablelist>

			<para>
				Anything that doesn't look like a command will be treated as a tweet. Watch out for typos! :-)
			</para>
		</description>
	</bitlbee-setting>

	<bitlbee-setting name="debug" type="boolean" scope="global">
		<default>false</default>

		<description>
			<para>
				Some debugging messages can be sent to the control channel if you wish. They're probably not really useful for you, unless you're doing some development on BitlBee.
			</para>
		</description>
	</bitlbee-setting>

	<bitlbee-setting name="default_target" type="string" scope="global">
		<default>root</default>
		<possible-values>root, last</possible-values>

		<description>
			<para>
				With this value set to <emphasis>root</emphasis>, lines written in the control channel without any nickname in front of them will be interpreted as commands. If you want BitlBee to send those lines to the last person you addressed in the control channel, set this to <emphasis>last</emphasis>.
			</para>
		</description>
	</bitlbee-setting>

	<bitlbee-setting name="display_name" type="string" scope="account">
		<description>
			<para>
				Currently only available for MSN connections. This setting allows you to read and change your "friendly name" for this connection. Since this is a server-side setting, it can't be changed when the account is off-line.
			</para>
		</description>
	</bitlbee-setting>

	<bitlbee-setting name="display_namechanges" type="boolean" scope="global">
		<default>false</default>

		<description>
			<para>
				With this option enabled, root will inform you when someone in your buddy list changes his/her "friendly name".
			</para>
		</description>
	</bitlbee-setting>

	<bitlbee-setting name="display_timestamps" type="boolean" scope="global">
		<default>true</default>

		<description>
			<para>
				When incoming messages are old (i.e. offline messages and channel backlogs), BitlBee will prepend them with a timestamp. If you find them ugly or useless, you can use this setting to hide them.
			</para>
		</description>
	</bitlbee-setting>

	<bitlbee-setting name="fill_by" type="string" scope="channel">
		<default>all</default>
		<possible-values>all, group, account, protocol</possible-values>

		<description>
			<para>
				For control channels only: This setting determines which contacts the channel gets populated with.
			</para>

			<para>
				By default, control channels will contain all your contacts. You instead select contacts by buddy group, IM account or IM protocol.
			</para>
			
			<para>
				Change this setting and the corresponding <emphasis>account</emphasis>/<emphasis>group</emphasis>/<emphasis>protocol</emphasis> setting to set up this selection.
			</para>
			
			<para>
				Note that, when creating a new channel, BitlBee will try to preconfigure the channel for you, based on the channel name. See <emphasis>help channels</emphasis>.
			</para>
		</description>
	</bitlbee-setting>

	<bitlbee-setting name="group" type="string" scope="channel">

		<description>
			<para>
				For control channels with <emphasis>fill_by</emphasis> set to <emphasis>group</emphasis>: Set this setting to the name of the group containing the contacts you want to see in this channel.
			</para>
		</description>
	</bitlbee-setting>

	<bitlbee-setting name="handle_unknown" type="string" scope="global">
		<default>add_channel</default>
		<possible-values>root, add, add_private, add_channel, ignore</possible-values>

		<description>
			<para>
				Messages from unknown users are echoed like this by default:
			</para>

			<ircexample>
				<ircline nick="root">Unknown message from handle 3137137:</ircline>
				<ircline nick="root">j0000! 1 4m l33t h4x0r! kill me!</ircline>
			</ircexample>

			<para>
				If you want this lame user to be added automatically, you can set this setting to "add". If you prefer to ignore messages from people you don't know, you can set this one to "ignore". "add_private" and "add_channel" are like add, but you can use them to make messages from unknown buddies appear in the channel instead of a query window.
			</para>

			<note>
				<para>
					Auto-added users aren't added to your real contact list. This is because you don't want the user to get authorization requests. So when you restart BitlBee, the auto-added user will be gone. If you want to keep the person in your buddy-list, you have to fixate the add using the <emphasis>add</emphasis> command.
				</para>
			</note>
		</description>

	</bitlbee-setting>

	<bitlbee-setting name="halfop_buddies" type="string" scope="global">
		<default>encrypted</default>
		<possible-values>encrypted, trusted, notaway, online, false</possible-values>

		<description>
			<para>
				Specifies under which circumstances BitlBee should give the "halfop" mode flag (+h) to buddies.
			</para>
			
			<para>
				If "false", the flag is never set. On "notaway", the flag is removed for users marked as "away" and set for all others. On "encrypted", the flag is set for users with whom we have an encrypted connection. On "trusted", it is set only for encrypted connections using a trusted key. On "online", the flag is set whenever the user is online; only meaningful in conjunction with "show_offline".
			</para>
		</description>
	</bitlbee-setting>

	<bitlbee-setting name="ignore_auth_requests" type="boolean" scope="account">
		<default>false</default>

		<description>
			<para>
				Only supported by OSCAR so far, you can use this setting to ignore ICQ authorization requests, which are hardly used for legitimate (i.e. non-spam) reasons anymore.
			</para>
		</description>
	</bitlbee-setting>

	<bitlbee-setting name="lcnicks" type="boolean" scope="global">
		<default>true</default>

		<description>
			<para>
				Hereby you can change whether you want all lower case nick names or leave the case as it intended by your peer.
			</para>
		</description>

	</bitlbee-setting>

	<bitlbee-setting name="local_display_name" type="boolean" scope="account">
		<default>false</default>

		<description>
			<para>
				Mostly meant to work around a bug in MSN servers (forgetting the display name set by the user), this setting tells BitlBee to store your display name locally and set this name on the MSN servers when connecting.
			</para>
		</description>

	</bitlbee-setting>

	<bitlbee-setting name="mail_notifications" type="boolean" scope="account">
		<default>false</default>

		<description>
			<para>
				Some protocols (MSN, Yahoo!) can notify via IM about new e-mail. Since most people use their Hotmail/Yahoo! addresses as a spam-box, this is disabled default. If you want these notifications, you can enable this setting.
			</para>
		</description>

	</bitlbee-setting>

	<bitlbee-setting name="op_buddies" type="string" scope="global">
		<default>trusted</default>
		<possible-values>encrypted, trusted, notaway, online, false</possible-values>

		<description>
			<para>
				Specifies under which circumstances BitlBee should give the "op" mode flag (+o) to buddies.
			</para>
			
			<para>
				If "false", the flag is never set. On "notaway", the flag is removed for users marked as "away" and set for all others. On "encrypted", the flag is set for users with whom we have an encrypted connection. On "trusted", it is set only for encrypted connections using a trusted key. On "online", the flag is set whenever the user is online; only meaningful in conjunction with "show_offline".
			</para>
		</description>

	</bitlbee-setting>

	<bitlbee-setting name="op_root" type="bool" scope="global">
		<default>true</default>

		<description>
			<para>
				Some people prefer themself and root to have operator status in &amp;bitlbee, other people don't. You can set the desired state for root using this setting.
			</para>
		</description>
	</bitlbee-setting>

	<bitlbee-setting name="op_user" type="bool" scope="global">
		<default>true</default>

		<description>
			<para>
				Some people prefer themself and root to have operator status in &amp;bitlbee, other people don't. You can set the desired state for yourself using this setting.
			</para>
		</description>
	</bitlbee-setting>

	<bitlbee-setting name="otr_policy" type="string" scope="global">
		<default>opportunistic</default>
		<possible-values>never, opportunistic, manual, always</possible-values>

		<description>
			<para>
				This setting controls the policy for establishing Off-the-Record connections.
			</para>
			<para>
				A value of "never" effectively disables the OTR subsystem. In "opportunistic" mode, a magic whitespace pattern will be appended to the first message sent to any user. If the peer is also running opportunistic OTR, an encrypted connection will be set up automatically. On "manual", on the other hand, OTR connections must be established explicitly using <emphasis>otr connect</emphasis>. Finally, the setting "always" enforces encrypted communication by causing BitlBee to refuse to send any cleartext messages at all.
			</para>
		</description>
	</bitlbee-setting>

	<bitlbee-setting name="message_length" type="integer" scope="account">
		<default>140</default>

		<description>
			<para>
				Since Twitter rejects messages longer than 140 characters, BitlBee can count message length and emit a warning instead of waiting for Twitter to reject it.
			</para>

			<para>
				You can change this limit here but this won't disable length checks on Twitter's side. You can also set it to 0 to disable the check in case you believe BitlBee doesn't count the characters correctly.
			</para>
		</description>

	</bitlbee-setting>

	<bitlbee-setting name="mode" type="string" scope="account">
		<possible-values>one, many, chat</possible-values>
		<default>one</default>

		<description>
			<para>
				By default, everything from the Twitter module will come from one nick, twitter_(yourusername). If you prefer to have individual nicks for everyone, you can set this setting to "many" instead.
			</para>
			
			<para>
				If you prefer to have all your Twitter things in a separate channel, you can set this setting to "chat".
			</para>
			
			<para>
				In the last two modes, you can send direct messages by /msg'ing your contacts directly. Note, however, that incoming DMs are not fetched yet.
			</para>
		</description>
	</bitlbee-setting>

	<bitlbee-setting name="mobile_is_away" type="boolean" scope="global">
		<default>false</default>

		<description>
			<para>
				Most IM networks have a mobile version of their client. People who use these may not be paying that much attention to messages coming in. By enabling this setting, people using mobile clients will always be shown as away.
			</para>
		</description>

	</bitlbee-setting>

	<bitlbee-setting name="nick" type="string" scope="chat">
		<description>
			<para>
				You can use this option to set your nickname in a chatroom. You won't see this nickname yourself, but other people in the room will. By default, BitlBee will use your username as the chatroom nickname.
			</para>
		</description>
	</bitlbee-setting>

	<bitlbee-setting name="nick_format" type="string" scope="both">
		<default>%-@nick</default>

		<description>
			<para>
				By default, BitlBee tries to derive sensible nicknames for all your contacts from their IM handles. In some cases, IM modules (ICQ for example) will provide a nickname suggestion, which will then be used instead. This setting lets you change this behaviour.
			</para>

			<para>
				Whenever this setting is set for an account, it will be used for all its contacts. If it's not set, the global value will be used.
			</para>

			<para>
				It's easier to describe this setting using a few examples:
			</para>

			<para>
				FB-%full_name will make all nicknames start with "FB-", followed by the person's full name. For example you can set this format for your Facebook account so all Facebook contacts are clearly marked.
			</para>

			<para>
				[%group]%-@nick will make all nicknames start with the group the contact is in between square brackets, followed by the nickname suggestions from the IM module if available, or otherwise the handle. Because of the "-@" part, everything from the first @ will be stripped.
			</para>

			<para>
				See <emphasis>help nick_format</emphasis> for more information.
			</para>
		</description>
	</bitlbee-setting>

	<bitlbee-setting name="nick_source" type="string" scope="account">
		<default>handle</default>
		<possible-values>handle, full_name, first_name</possible-values>

		<description>
			<para>
				By default, BitlBee generates a nickname for every contact by taking its handle and chopping off everything after the @. In some cases, this gives very inconvenient nicknames. The Facebook XMPP server is a good example, as all Facebook XMPP handles are numeric.
			</para>

			<para>
				With this setting set to <emphasis>full_name</emphasis>, the person's full name is used to generate a nickname. Or if you don't like long nicknames, set this setting to <emphasis>first_name</emphasis> instead and only the first word will be used. Note that the full name can be full of non-ASCII characters which will be stripped off.
			</para>
		</description>
	</bitlbee-setting>

	<bitlbee-setting name="oauth" type="boolean" scope="account">
		<default>true</default>

		<description>
			<para>
				This enables OAuth authentication for Twitter accounts. From June 2010 this will be mandatory.
			</para>

			<para>
				With OAuth enabled, you shouldn't tell BitlBee your Twitter password. Just add your account with a bogus password and type <emphasis>account on</emphasis>. BitlBee will then give you a URL to authenticate with Twitter. If this succeeds, Twitter will return a PIN code which you can give back to BitlBee to finish the process.
			</para>

			<para>
				The resulting access token will be saved permanently, so you have to do this only once.
			</para>
		</description>

	</bitlbee-setting>

	<bitlbee-setting name="ops" type="string" scope="global">
		<default>both</default>
		<possible-values>both, root, user, none</possible-values>

		<description>
			<para>
				Some people prefer themself and root to have operator status in &amp;bitlbee, other people don't. You can change these states using this setting.
			</para>

			<para>
				The value "both" means both user and root get ops. "root" means, well, just root. "user" means just the user. "none" means nobody will get operator status.
			</para>
		</description>
	</bitlbee-setting>

	<bitlbee-setting name="password" type="string" scope="both">
		<description>
			<para>
				Use this global setting to change your "NickServ" password.
			</para>
			
			<para>
				This setting is also available for all IM accounts to change the password BitlBee uses to connect to the service.
			</para>
			
			<para>
				Note that BitlBee will always say this setting is empty. This doesn't mean there is no password, it just means that, for security reasons, BitlBee stores passwords somewhere else so they can't just be retrieved in plain text.
			</para>
		</description>
	</bitlbee-setting>

	<bitlbee-setting name="paste_buffer" type="boolean" scope="global">
		<default>false</default>

		<description>
			<para>
				By default, when you send a message to someone, BitlBee forwards this message to the user immediately. When you paste a large number of lines, the lines will be sent in separate messages, which might not be very nice to read. If you enable this setting, BitlBee will buffer your messages and wait for more data.
			</para>

			<para>
				Using the <emphasis>paste_buffer_delay</emphasis> setting you can specify the number of seconds BitlBee should wait for more data before the complete message is sent.
			</para>

			<para>
				Please note that if you remove a buddy from your list (or if the connection to that user drops) and there's still data in the buffer, this data will be lost. BitlBee will not try to send the message to the user in those cases.
			</para>
		</description>
	</bitlbee-setting>

	<bitlbee-setting name="paste_buffer_delay" type="integer" scope="global">
		<default>200</default>

		<description>

			<para>
				Tell BitlBee after how many (mili)seconds a buffered message should be sent. Values greater than 5 will be interpreted as miliseconds, 5 and lower as seconds.
			</para>

			<para>
				See also the <emphasis>paste_buffer</emphasis> setting.
			</para>
		</description>
	</bitlbee-setting>
	
	<bitlbee-setting name="port" type="integer" scope="account">
		<description>
			<para>
				Currently only available for Jabber connections. Specifies the port number to connect to. Usually this should be set to 5222, or 5223 for SSL-connections.
			</para>
		</description>
	</bitlbee-setting>

	<bitlbee-setting name="priority" type="integer" scope="account">
		<default>0</default>

		<description>
			<para>
				Can be set for Jabber connections. When connecting to one account from multiple places, this priority value will help the server to determine where to deliver incoming messages (that aren't addressed to a specific resource already).
			</para>

			<para>
				According to RFC 3921 servers will always deliver messages to the server with the highest priority value. Mmessages will not be delivered to resources with a negative priority setting (and should be saved as an off-line message if all available resources have a negative priority value).
			</para>
		</description>
	</bitlbee-setting>

	<bitlbee-setting name="private" type="boolean" scope="global">
		<default>true</default>

		<description>
			<para>
				If value is true, messages from users will appear in separate query windows. If false, messages from users will appear in the control channel.
			</para>

			<para>
				This setting is remembered (during one session) per-user, this setting only changes the default state. This option takes effect as soon as you reconnect.
			</para>
		</description>
	</bitlbee-setting>

	<bitlbee-setting name="protocol" type="string" scope="channel">

		<description>
			<para>
				For control channels with <emphasis>fill_by</emphasis> set to <emphasis>protocol</emphasis>: Set this setting to the name of the IM protocol of all contacts you want to see in this channel.
			</para>
		</description>
	</bitlbee-setting>

	<bitlbee-setting name="query_order" type="string" scope="global">
		<default>lifo</default>
		<possible-values>lifo, fifo</possible-values>

		<description>
			<para>
				This changes the order in which the questions from root (usually authorization requests from buddies) should be answered. When set to <emphasis>lifo</emphasis>, BitlBee immediately displays all new questions and they should be answered in reverse order. When this is set to <emphasis>fifo</emphasis>, BitlBee displays the first question which comes in and caches all the others until you answer the first one.
			</para>

			<para>
				Although the <emphasis>fifo</emphasis> setting might sound more logical (and used to be the default behaviour in older BitlBee versions), it turned out not to be very convenient for many users when they missed the first question (and never received the next ones).
			</para>
		</description>
	</bitlbee-setting>

	<bitlbee-setting name="resource" type="string" scope="account">
		<default>BitlBee</default>

		<description>
			<para>
				Can be set for Jabber connections. You can use this to connect to your Jabber account from multiple clients at once, with every client using a different resource string.
			</para>
		</description>
	</bitlbee-setting>

	<bitlbee-setting name="resource_select" type="string" scope="account">
		<default>activity</default>
		<possible-values>priority, activity</possible-values>

		<description>
			<para>
				Because the IRC interface makes it pretty hard to specify the resource to talk to (when a buddy is online through different resources), this setting was added.
			</para>

			<para>
				Normally it's set to <emphasis>priority</emphasis> which means messages will always be delivered to the buddy's resource with the highest priority. If the setting is set to <emphasis>activity</emphasis>, messages will be delivered to the resource that was last used to send you a message (or the resource that most recently connected).
			</para>
		</description>
	</bitlbee-setting>

	<bitlbee-setting name="root_nick" type="string" scope="global">
		<default>root</default>

		<description>
			<para>
				Normally the "bot" that takes all your BitlBee commands is called "root". If you don't like this name, you can rename it to anything else using the <emphasis>rename</emphasis> command, or by changing this setting.
			</para>
		</description>
	</bitlbee-setting>

	<bitlbee-setting name="save_on_quit" type="boolean" scope="global">
		<default>true</default>

		<description>
			<para>
				If enabled causes BitlBee to save all current settings and account details when user disconnects. This is enabled by default, and these days there's not really a reason to have it disabled anymore.
			</para>
		</description>
	</bitlbee-setting>

	<bitlbee-setting name="server" type="string" scope="account">
		<description>
			<para>
				Can be set for Jabber- and OSCAR-connections. For Jabber, you might have to set this if the servername isn't equal to the part after the @ in the Jabber handle. For OSCAR this shouldn't be necessary anymore in recent BitlBee versions.
			</para>
		</description>
	</bitlbee-setting>

	<bitlbee-setting name="show_offline" type="boolean" scope="global">
		<default>false</default>

		<description>
			<para>
				If enabled causes BitlBee to also show offline users in Channel. You may want to adjust the settings "voice_buddies", "halfop_buddies" and "op_buddies" according to your liking. A reasonable candidate is "voice_buddies=online", "halfop_buddies=false", "op_buddies=notaway".
			</para>
			<para>
				This option takes effect as soon as you reconnect.
			</para>
			
			<para>
				Replaced with the <emphasis>show_users</emphasis> setting. See <emphasis>help show_users</emphasis>.
			</para>
		</description>
	</bitlbee-setting>

	<bitlbee-setting name="show_users" type="string" scope="channel">
		<default>online+,away</default>

		<description>
			<para>
				Comma-separated list of statuses of users you want in the channel,
				and any modes they should have. The following statuses are currently
				recognised: <emphasis>online</emphasis> (i.e. available, not
				away), <emphasis>away</emphasis>, and <emphasis>offline</emphasis>.
			</para>
			
			<para>
				If a status is followed by a valid channel mode character
				(@, % or +), it will be given to users with that status.
				For example, <emphasis>online@,away+,offline</emphasis> will
				show all users in the channel. Online people will
				have +o, people who are online but away will have +v,
				and others will have no special modes.
			</para>
		</description>
	</bitlbee-setting>

	<bitlbee-setting name="simulate_netsplit" type="boolean" scope="global">
		<default>true</default>

		<description>
			<para>
				Some IRC clients parse quit messages sent by the IRC server to see if someone really left or just disappeared because of a netsplit. By default, BitlBee tries to simulate netsplit-like quit messages to keep the control channel window clean. If you don't like this (or if your IRC client doesn't support this) you can disable this setting.
			</para>
		</description>
	</bitlbee-setting>

	<bitlbee-setting name="ssl" type="boolean" scope="account">
		<default>false</default>

		<description>
			<para>
				Currently only available for Jabber connections. Set this to true if the server accepts SSL connections.
			</para>
		</description>
	</bitlbee-setting>

	<bitlbee-setting name="status" type="string" scope="both">
		<description>
			<para>
				Certain protocols (like Jabber/XMPP) support status messages, similar to away messages. They can be used to indicate things like your location or activity, without showing up as away/busy.
			</para>

			<para>
				This setting can be used to set such a message. It will be available as a per-account setting for protocols that support it, and also as a global setting (which will then automatically be used for all protocols that support it).
			</para>

			<para>
				Away states set using <emphasis>/away</emphasis> or the <emphasis>away</emphasis> setting will override this setting. To un-set the setting, use <emphasis>set -del status</emphasis>.
			</para>
		</description>
	</bitlbee-setting>

	<bitlbee-setting name="strip_html" type="boolean" scope="global">
		<default>true</default>

		<description>
			<para>
				Determines what BitlBee should do with HTML in messages. Normally this is turned on and HTML will be stripped from messages, if BitlBee thinks there is HTML.
			</para>
			<para>
				If BitlBee fails to detect this sometimes (most likely in AIM messages over an ICQ connection), you can set this setting to <emphasis>always</emphasis>, but this might sometimes accidentally strip non-HTML things too.
			</para>
		</description>
	</bitlbee-setting>

	<bitlbee-setting name="switchboard_keepalives" type="boolean" scope="account">
		<default>false</default>

		<description>
			<para>
				Turn on this flag if you have difficulties talking to offline/invisible contacts.
			</para>
			
			<para>
				With this setting enabled, BitlBee will send keepalives to MSN switchboards with offline/invisible contacts every twenty seconds. This should keep the server and client on the other side from shutting it down.
			</para>
			
			<para>
				This is useful because BitlBee doesn't support MSN offline messages yet and the MSN servers won't let the user reopen switchboards to offline users. Once offline messaging is supported, this flag might be removed.
			</para>
		</description>
	</bitlbee-setting>

	<bitlbee-setting name="tag" type="string" scope="account">
		<description>
			<para>
				For every account you have, you can set a tag you can use to uniquely identify that account. This tag can be used instead of the account number (or protocol name, or part of the screenname) when using commands like <emphasis>account</emphasis>, <emphasis>add</emphasis>, etc. You can't have two accounts with one and the same account tag.
			</para>

			<para>
				By default, it will be set to the name of the IM protocol. Once you add a second account on an IM network, a numeric suffix will be added, starting with 2.
			</para>
		</description>
	</bitlbee-setting>

	<bitlbee-setting name="timezone" type="string" scope="global">
		<default>local</default>
		<possible-values>local, utc, gmt, timezone-spec</possible-values>

		<description>
			<para>
				If message timestamps are available for offline messages or chatroom backlogs, BitlBee will display them as part of the message. By default it will use the local timezone. If you're not in the same timezone as the BitlBee server, you can adjust the timestamps using this setting.
			</para>

			<para>
				Values local/utc/gmt should be self-explanatory. timezone-spec is a time offset in hours:minutes, for example: -8 for Pacific Standard Time, +2 for Central European Summer Time, +5:30 for Indian Standard Time.
			</para>
		</description>
	</bitlbee-setting>

	<bitlbee-setting name="tls" type="boolean" scope="account">
		<default>try</default>

		<description>
			<para>
				Newer Jabber servers allow clients to convert a plain-text session to a TLS/SSL-encrypted session. Normally (with this setting set to <emphasis>try</emphasis>) BitlBee will do this, if possible.
			</para>

			<para>
				If you want to force BitlBee to use TLS sessions only (and to give up if that doesn't seem to be possible) you can set this setting to <emphasis>true</emphasis>. Set it to <emphasis>false</emphasis> if you want the session to remain plain-text.
			</para>
		</description>
	</bitlbee-setting>

	<bitlbee-setting name="to_char" type="string" scope="global">
		<default>": "</default>

		<description>
			<para>
				It's customary that messages meant for one specific person on an IRC channel are prepended by his/her alias followed by a colon ':'. BitlBee does this by default. If you prefer a different character, you can set it using <emphasis>set to_char</emphasis>.
			</para>

			<para>
				Please note that this setting is only used for incoming messages. For outgoing messages you can use ':' (colon) or ',' to separate the destination nick from the message, and this is not configurable.
			</para>
		</description>
	</bitlbee-setting>

	<bitlbee-setting name="translate_to_nicks" type="boolean" scope="channel">
		<default>true</default>

		<description>
			<para>
				IRC's nickname namespace is quite limited compared to most IM protocols. Not any non-ASCII characters are allowed, in fact nicknames have to be mostly alpha-numeric. Also, BitlBee has to add underscores sometimes to avoid nickname collisions.
			</para>

			<para>
				While normally the BitlBee user is the only one seeing these names, they may be exposed to other chatroom participants for example when addressing someone in the channel (with or without tab completion). By default BitlBee will translate these stripped nicknames back to the original nick. If you don't want this, disable this setting.
			</para>
		</description>
	</bitlbee-setting>

	<bitlbee-setting name="type" type="string" scope="channel">
		<default>control</default>
		<possible-values>control, chat</possible-values>

		<description>
			<para>
				BitlBee supports two kinds of channels: control channels (usually with a name starting with a &amp;) and chatroom channels (name usually starts with a #).
			</para>

			<para>
				See <emphasis>help channels</emphasis> for a full description of channel types in BitlBee.
			</para>
		</description>
	</bitlbee-setting>

	<bitlbee-setting name="typing_notice" type="boolean" scope="global">
		<default>false</default>

		<description>
			<para>
				Sends you a /notice when a user starts typing a message (if supported by the IM protocol and the user's client). To use this, you most likely want to use a script in your IRC client to show this information in a more sensible way.
			</para>
		</description>
	</bitlbee-setting>

	<bitlbee-setting name="user_agent" type="string" scope="account">
		<default>BitlBee</default>

		<description>
			<para>
				Some Jabber servers are configured to only allow a few (or even just one) kinds of XMPP clients to connect to them.
			</para>
			
			<para>
				You can change this setting to make BitlBee present itself as a different client, so that you can still connect to these servers.
			</para>
		</description>
	</bitlbee-setting>

	<bitlbee-setting name="voice_buddies" type="string" scope="global">
		<default>notaway</default>
		<possible-values>encrypted, trusted, notaway, online, false</possible-values>

		<description>
			<para>
				Specifies under which circumstances BitlBee should give the "voice" mode flag (+v) to buddies.
			</para>
			
			<para>
				If "false", the flag is never set. On "notaway", the flag is removed for users marked as "away" and set for all others. On "encrypted", the flag is set for users with whom we have an encrypted connection. On "trusted", it is set only for encrypted connections using a trusted key. On "online", the flag is set whenever the user is online; only meaningful in conjunction with "show_offline".
			</para>
		</description>
	</bitlbee-setting>

	<bitlbee-setting name="web_aware" type="string" scope="account">
		<default>false</default>

		<description>
			<para>
				ICQ allows people to see if you're on-line via a CGI-script. (http://status.icq.com/online.gif?icq=UIN) This can be nice to put on your website, but it seems that spammers also use it to see if you're online without having to add you to their contact list. So to prevent ICQ spamming, recent versions of BitlBee disable this feature by default.
			</para>

			<para>
				Unless you really intend to use this feature somewhere (on forums or maybe a website), it's probably better to keep this setting disabled.
			</para>
		</description>
	</bitlbee-setting>

	<bitlbee-setting name="xmlconsole" type="boolean" scope="account">
		<default>false</default>

		<description>
			<para>
				The Jabber module allows you to add a buddy <emphasis>xmlconsole</emphasis> to your contact list, which will then show you the raw XMPP stream between you and the server. You can also send XMPP packets to this buddy, which will then be sent to the server.
			</para>
			<para>
				If you want to enable this XML console permanently (and at login time already), you can set this setting.
			</para>
		</description>
	</bitlbee-setting>

	<bitlbee-command name="rename">
		<short-description>Rename (renick) a buddy</short-description>
		<syntax>rename &lt;oldnick&gt; &lt;newnick&gt;</syntax>

		<description>
			<para>
				Renick a user in your buddy list. Very useful, in fact just very important, if you got a lot of people with stupid account names (or hard ICQ numbers).
			</para>
		</description>

		<ircexample>
			<ircline nick="itsme">rename itsme_ you</ircline>
			<ircaction nick="itsme_">is now known as <emphasis>you</emphasis></ircaction>
		</ircexample>

	</bitlbee-command>

	<bitlbee-command name="yes">
		<short-description>Accept a request</short-description>
		<syntax>yes [&lt;number&gt;]</syntax>

		<description>
			<para>
				Sometimes an IM-module might want to ask you a question. (Accept this user as your buddy or not?) To accept a question, use the <emphasis>yes</emphasis> command.
			</para>

			<para>
				By default, this answers the first unanswered question. You can also specify a different question as an argument. You can use the <emphasis>qlist</emphasis> command for a list of questions.
			</para>
		</description>

	</bitlbee-command>

	<bitlbee-command name="no">
		<short-description>Deny a request</short-description>
		<syntax>no [&lt;number&gt;]</syntax>

		<description>
			<para>
				Sometimes an IM-module might want to ask you a question. (Accept this user as your buddy or not?) To reject a question, use the <emphasis>no</emphasis> command.
			</para>

			<para>
				By default, this answers the first unanswered question. You can also specify a different question as an argument. You can use the <emphasis>qlist</emphasis> command for a list of questions.
			</para>
		</description>
	</bitlbee-command>

	<bitlbee-command name="qlist">
		<short-description>List all the unanswered questions root asked</short-description>
		<syntax>qlist</syntax>

		<description>
			<para>
				This gives you a list of all the unanswered questions from root.
			</para>
		</description>

	</bitlbee-command>

	<bitlbee-command name="register">
		<short-description>Register yourself</short-description>
		<syntax>register &lt;password&gt;</syntax>

		<description>
			<para>
				BitlBee can save your settings so you won't have to enter all your IM passwords every time you log in. If you want the Bee to save your settings, use the <emphasis>register</emphasis> command.
			</para>

			<para>
				Please do pick a secure password, don't just use your nick as your password. Please note that IRC is not an encrypted protocol, so the passwords still go over the network in plaintext. Evil people with evil sniffers will read it all. (So don't use your root password.. ;-)
			</para>

			<para>
				To identify yourself in later sessions, you can use the <emphasis>identify</emphasis> command. To change your password later, you can use the <emphasis>set password</emphasis> command.
			</para>
		</description>

	</bitlbee-command>

	<bitlbee-command name="identify">
		<syntax>identify [-noload|-force] &lt;password&gt;</syntax>
		<short-description>Identify yourself with your password</short-description>

		<description>
			<para>
				BitlBee saves all your settings (contacts, accounts, passwords) on-server. To prevent other users from just logging in as you and getting this information, you'll have to identify yourself with your password. You can register this password using the <emphasis>register</emphasis> command.
			</para>

			<para>
				Once you're registered, you can change your password using <emphasis>set password &lt;password&gt;</emphasis>.
			</para>

			<para>
				The <emphasis>-noload</emphasis> and <emphasis>-force</emphasis> flags can be used to identify when you're logged into some IM accounts already. <emphasis>-force</emphasis> will let you identify yourself and load all saved accounts (and keep the accounts you're logged into already).
			</para>
			
			<para>
				<emphasis>-noload</emphasis> will log you in but not load any accounts and settings saved under your current nickname. These will be overwritten once you save your settings (i.e. when you disconnect).
			</para>
		</description>
	</bitlbee-command>

	<bitlbee-command name="drop">
		<syntax>drop &lt;password&gt;</syntax>
		<short-description>Drop your account</short-description>

		<description>
			<para>
				Drop your BitlBee registration. Your account files will be removed and your password will be forgotten. For obvious security reasons, you have to specify your NickServ password to make this command work.
			</para>
		</description>
	</bitlbee-command>

	<bitlbee-command name="blist">
		<syntax>blist [all|online|offline|away]</syntax>
		<short-description>List all the buddies in the current channel</short-description>

		<description>
			<para>
				You can get a more readable buddy list using the <emphasis>blist</emphasis> command. If you want a complete list (including the offline users) you can use the <emphasis>all</emphasis> argument.
			</para>
		</description>

	</bitlbee-command>

	<bitlbee-command name="group">
		<short-description>Contact group management</short-description>
		<syntax>group list</syntax>

		<description>
			<para>
				Only the <emphasis>group list</emphasis> command is supported at the moment, which shows a list of all groups defined so far.
			</para>
		</description>
	</bitlbee-command>
	
	<bitlbee-command name="transfers">
		<short-description>Monitor, cancel, or reject file transfers</short-description>
		<syntax>transfers [&lt;cancel&gt; id | &lt;reject&gt;]</syntax>
		
		<description>
			<para>
				Without parameters the currently pending file transfers and their status will be listed. Available actions are <emphasis>cancel</emphasis> and <emphasis>reject</emphasis>. See <emphasis>help transfers &lt;action&gt;</emphasis> for more information.
			</para>

			<ircexample>
				<ircline nick="ulim">transfers</ircline>
			</ircexample>
		</description>
		
		<bitlbee-command name="cancel">
			<short-description>Cancels the file transfer with the given id</short-description>
			<syntax>transfers &lt;cancel&gt; id</syntax>

			<description>
				<para>Cancels the file transfer with the given id</para>
			</description>

			<ircexample>
				<ircline nick="ulim">transfers cancel 1</ircline>
				<ircline nick="root">Canceling file transfer for test</ircline>
			</ircexample>
		</bitlbee-command>

		<bitlbee-command name="reject">
			<short-description>Rejects all incoming transfers</short-description>
			<syntax>transfers &lt;reject&gt;</syntax>

			<description>
				<para>Rejects all incoming (not already transferring) file transfers. Since you probably have only one incoming transfer at a time, no id is neccessary. Or is it?</para>
			</description>

			<ircexample>
				<ircline nick="ulim">transfers reject</ircline>
			</ircexample>
		</bitlbee-command>
	</bitlbee-command>
	
</chapter><|MERGE_RESOLUTION|>--- conflicted
+++ resolved
@@ -739,6 +739,16 @@
 
 	</bitlbee-setting>
 
+	<bitlbee-setting name="color_encrypted" type="boolean" scope="global">
+		<default>true</default>
+
+		<description>
+			<para>
+				If set to true, BitlBee will color incoming encrypted messages according to their fingerprint trust level: untrusted=red, trusted=green.
+			</para>
+		</description>
+	</bitlbee-setting>
+
 	<bitlbee-setting name="control_channel" type="string" scope="global">
 		<default>&amp;bitlbee</default>
 
@@ -768,23 +778,8 @@
 		</description>
 	</bitlbee-setting>
 
-<<<<<<< HEAD
 	<bitlbee-setting name="commands" type="boolean" scope="account">
 		<default>true</default>
-=======
-	<bitlbee-setting name="color_encrypted" type="boolean" scope="global">
-		<default>true</default>
-
-		<description>
-			<para>
-				If set to true, BitlBee will color incoming encrypted messages according to their fingerprint trust level: untrusted=red, trusted=green.
-			</para>
-		</description>
-	</bitlbee-setting>
-
-	<bitlbee-setting name="control_channel" type="string" scope="global">
-		<default>&amp;bitlbee</default>
->>>>>>> eb6df6a2
 
 		<description>
 			<para>
@@ -913,21 +908,6 @@
 
 	</bitlbee-setting>
 
-	<bitlbee-setting name="halfop_buddies" type="string" scope="global">
-		<default>encrypted</default>
-		<possible-values>encrypted, trusted, notaway, online, false</possible-values>
-
-		<description>
-			<para>
-				Specifies under which circumstances BitlBee should give the "halfop" mode flag (+h) to buddies.
-			</para>
-			
-			<para>
-				If "false", the flag is never set. On "notaway", the flag is removed for users marked as "away" and set for all others. On "encrypted", the flag is set for users with whom we have an encrypted connection. On "trusted", it is set only for encrypted connections using a trusted key. On "online", the flag is set whenever the user is online; only meaningful in conjunction with "show_offline".
-			</para>
-		</description>
-	</bitlbee-setting>
-
 	<bitlbee-setting name="ignore_auth_requests" type="boolean" scope="account">
 		<default>false</default>
 
@@ -936,6 +916,7 @@
 				Only supported by OSCAR so far, you can use this setting to ignore ICQ authorization requests, which are hardly used for legitimate (i.e. non-spam) reasons anymore.
 			</para>
 		</description>
+
 	</bitlbee-setting>
 
 	<bitlbee-setting name="lcnicks" type="boolean" scope="global">
@@ -971,38 +952,135 @@
 
 	</bitlbee-setting>
 
-	<bitlbee-setting name="op_buddies" type="string" scope="global">
-		<default>trusted</default>
-		<possible-values>encrypted, trusted, notaway, online, false</possible-values>
-
-		<description>
-			<para>
-				Specifies under which circumstances BitlBee should give the "op" mode flag (+o) to buddies.
-			</para>
-			
-			<para>
-				If "false", the flag is never set. On "notaway", the flag is removed for users marked as "away" and set for all others. On "encrypted", the flag is set for users with whom we have an encrypted connection. On "trusted", it is set only for encrypted connections using a trusted key. On "online", the flag is set whenever the user is online; only meaningful in conjunction with "show_offline".
-			</para>
-		</description>
-
-	</bitlbee-setting>
-
-	<bitlbee-setting name="op_root" type="bool" scope="global">
+	<bitlbee-setting name="message_length" type="integer" scope="account">
+		<default>140</default>
+
+		<description>
+			<para>
+				Since Twitter rejects messages longer than 140 characters, BitlBee can count message length and emit a warning instead of waiting for Twitter to reject it.
+			</para>
+
+			<para>
+				You can change this limit here but this won't disable length checks on Twitter's side. You can also set it to 0 to disable the check in case you believe BitlBee doesn't count the characters correctly.
+			</para>
+		</description>
+
+	</bitlbee-setting>
+
+	<bitlbee-setting name="mode" type="string" scope="account">
+		<possible-values>one, many, chat</possible-values>
+		<default>one</default>
+
+		<description>
+			<para>
+				By default, everything from the Twitter module will come from one nick, twitter_(yourusername). If you prefer to have individual nicks for everyone, you can set this setting to "many" instead.
+			</para>
+			
+			<para>
+				If you prefer to have all your Twitter things in a separate channel, you can set this setting to "chat".
+			</para>
+			
+			<para>
+				In the last two modes, you can send direct messages by /msg'ing your contacts directly. Note, however, that incoming DMs are not fetched yet.
+			</para>
+		</description>
+
+	</bitlbee-setting>
+
+	<bitlbee-setting name="mobile_is_away" type="boolean" scope="global">
+		<default>false</default>
+
+		<description>
+			<para>
+				Most IM networks have a mobile version of their client. People who use these may not be paying that much attention to messages coming in. By enabling this setting, people using mobile clients will always be shown as away.
+			</para>
+		</description>
+
+	</bitlbee-setting>
+
+	<bitlbee-setting name="nick" type="string" scope="chat">
+		<description>
+			<para>
+				You can use this option to set your nickname in a chatroom. You won't see this nickname yourself, but other people in the room will. By default, BitlBee will use your username as the chatroom nickname.
+			</para>
+		</description>
+	</bitlbee-setting>
+
+	<bitlbee-setting name="nick_format" type="string" scope="both">
+		<default>%-@nick</default>
+
+		<description>
+			<para>
+				By default, BitlBee tries to derive sensible nicknames for all your contacts from their IM handles. In some cases, IM modules (ICQ for example) will provide a nickname suggestion, which will then be used instead. This setting lets you change this behaviour.
+			</para>
+
+			<para>
+				Whenever this setting is set for an account, it will be used for all its contacts. If it's not set, the global value will be used.
+			</para>
+
+			<para>
+				It's easier to describe this setting using a few examples:
+			</para>
+
+			<para>
+				FB-%full_name will make all nicknames start with "FB-", followed by the person's full name. For example you can set this format for your Facebook account so all Facebook contacts are clearly marked.
+			</para>
+
+			<para>
+				[%group]%-@nick will make all nicknames start with the group the contact is in between square brackets, followed by the nickname suggestions from the IM module if available, or otherwise the handle. Because of the "-@" part, everything from the first @ will be stripped.
+			</para>
+
+			<para>
+				See <emphasis>help nick_format</emphasis> for more information.
+			</para>
+		</description>
+	</bitlbee-setting>
+
+	<bitlbee-setting name="nick_source" type="string" scope="account">
+		<default>handle</default>
+		<possible-values>handle, full_name, first_name</possible-values>
+
+		<description>
+			<para>
+				By default, BitlBee generates a nickname for every contact by taking its handle and chopping off everything after the @. In some cases, this gives very inconvenient nicknames. The Facebook XMPP server is a good example, as all Facebook XMPP handles are numeric.
+			</para>
+
+			<para>
+				With this setting set to <emphasis>full_name</emphasis>, the person's full name is used to generate a nickname. Or if you don't like long nicknames, set this setting to <emphasis>first_name</emphasis> instead and only the first word will be used. Note that the full name can be full of non-ASCII characters which will be stripped off.
+			</para>
+		</description>
+	</bitlbee-setting>
+
+	<bitlbee-setting name="oauth" type="boolean" scope="account">
 		<default>true</default>
 
 		<description>
 			<para>
-				Some people prefer themself and root to have operator status in &amp;bitlbee, other people don't. You can set the desired state for root using this setting.
-			</para>
-		</description>
-	</bitlbee-setting>
-
-	<bitlbee-setting name="op_user" type="bool" scope="global">
-		<default>true</default>
-
-		<description>
-			<para>
-				Some people prefer themself and root to have operator status in &amp;bitlbee, other people don't. You can set the desired state for yourself using this setting.
+				This enables OAuth authentication for Twitter accounts. From June 2010 this will be mandatory.
+			</para>
+
+			<para>
+				With OAuth enabled, you shouldn't tell BitlBee your Twitter password. Just add your account with a bogus password and type <emphasis>account on</emphasis>. BitlBee will then give you a URL to authenticate with Twitter. If this succeeds, Twitter will return a PIN code which you can give back to BitlBee to finish the process.
+			</para>
+
+			<para>
+				The resulting access token will be saved permanently, so you have to do this only once.
+			</para>
+		</description>
+
+	</bitlbee-setting>
+
+	<bitlbee-setting name="ops" type="string" scope="global">
+		<default>both</default>
+		<possible-values>both, root, user, none</possible-values>
+
+		<description>
+			<para>
+				Some people prefer themself and root to have operator status in &amp;bitlbee, other people don't. You can change these states using this setting.
+			</para>
+
+			<para>
+				The value "both" means both user and root get ops. "root" means, well, just root. "user" means just the user. "none" means nobody will get operator status.
 			</para>
 		</description>
 	</bitlbee-setting>
@@ -1021,138 +1099,6 @@
 		</description>
 	</bitlbee-setting>
 
-	<bitlbee-setting name="message_length" type="integer" scope="account">
-		<default>140</default>
-
-		<description>
-			<para>
-				Since Twitter rejects messages longer than 140 characters, BitlBee can count message length and emit a warning instead of waiting for Twitter to reject it.
-			</para>
-
-			<para>
-				You can change this limit here but this won't disable length checks on Twitter's side. You can also set it to 0 to disable the check in case you believe BitlBee doesn't count the characters correctly.
-			</para>
-		</description>
-
-	</bitlbee-setting>
-
-	<bitlbee-setting name="mode" type="string" scope="account">
-		<possible-values>one, many, chat</possible-values>
-		<default>one</default>
-
-		<description>
-			<para>
-				By default, everything from the Twitter module will come from one nick, twitter_(yourusername). If you prefer to have individual nicks for everyone, you can set this setting to "many" instead.
-			</para>
-			
-			<para>
-				If you prefer to have all your Twitter things in a separate channel, you can set this setting to "chat".
-			</para>
-			
-			<para>
-				In the last two modes, you can send direct messages by /msg'ing your contacts directly. Note, however, that incoming DMs are not fetched yet.
-			</para>
-		</description>
-	</bitlbee-setting>
-
-	<bitlbee-setting name="mobile_is_away" type="boolean" scope="global">
-		<default>false</default>
-
-		<description>
-			<para>
-				Most IM networks have a mobile version of their client. People who use these may not be paying that much attention to messages coming in. By enabling this setting, people using mobile clients will always be shown as away.
-			</para>
-		</description>
-
-	</bitlbee-setting>
-
-	<bitlbee-setting name="nick" type="string" scope="chat">
-		<description>
-			<para>
-				You can use this option to set your nickname in a chatroom. You won't see this nickname yourself, but other people in the room will. By default, BitlBee will use your username as the chatroom nickname.
-			</para>
-		</description>
-	</bitlbee-setting>
-
-	<bitlbee-setting name="nick_format" type="string" scope="both">
-		<default>%-@nick</default>
-
-		<description>
-			<para>
-				By default, BitlBee tries to derive sensible nicknames for all your contacts from their IM handles. In some cases, IM modules (ICQ for example) will provide a nickname suggestion, which will then be used instead. This setting lets you change this behaviour.
-			</para>
-
-			<para>
-				Whenever this setting is set for an account, it will be used for all its contacts. If it's not set, the global value will be used.
-			</para>
-
-			<para>
-				It's easier to describe this setting using a few examples:
-			</para>
-
-			<para>
-				FB-%full_name will make all nicknames start with "FB-", followed by the person's full name. For example you can set this format for your Facebook account so all Facebook contacts are clearly marked.
-			</para>
-
-			<para>
-				[%group]%-@nick will make all nicknames start with the group the contact is in between square brackets, followed by the nickname suggestions from the IM module if available, or otherwise the handle. Because of the "-@" part, everything from the first @ will be stripped.
-			</para>
-
-			<para>
-				See <emphasis>help nick_format</emphasis> for more information.
-			</para>
-		</description>
-	</bitlbee-setting>
-
-	<bitlbee-setting name="nick_source" type="string" scope="account">
-		<default>handle</default>
-		<possible-values>handle, full_name, first_name</possible-values>
-
-		<description>
-			<para>
-				By default, BitlBee generates a nickname for every contact by taking its handle and chopping off everything after the @. In some cases, this gives very inconvenient nicknames. The Facebook XMPP server is a good example, as all Facebook XMPP handles are numeric.
-			</para>
-
-			<para>
-				With this setting set to <emphasis>full_name</emphasis>, the person's full name is used to generate a nickname. Or if you don't like long nicknames, set this setting to <emphasis>first_name</emphasis> instead and only the first word will be used. Note that the full name can be full of non-ASCII characters which will be stripped off.
-			</para>
-		</description>
-	</bitlbee-setting>
-
-	<bitlbee-setting name="oauth" type="boolean" scope="account">
-		<default>true</default>
-
-		<description>
-			<para>
-				This enables OAuth authentication for Twitter accounts. From June 2010 this will be mandatory.
-			</para>
-
-			<para>
-				With OAuth enabled, you shouldn't tell BitlBee your Twitter password. Just add your account with a bogus password and type <emphasis>account on</emphasis>. BitlBee will then give you a URL to authenticate with Twitter. If this succeeds, Twitter will return a PIN code which you can give back to BitlBee to finish the process.
-			</para>
-
-			<para>
-				The resulting access token will be saved permanently, so you have to do this only once.
-			</para>
-		</description>
-
-	</bitlbee-setting>
-
-	<bitlbee-setting name="ops" type="string" scope="global">
-		<default>both</default>
-		<possible-values>both, root, user, none</possible-values>
-
-		<description>
-			<para>
-				Some people prefer themself and root to have operator status in &amp;bitlbee, other people don't. You can change these states using this setting.
-			</para>
-
-			<para>
-				The value "both" means both user and root get ops. "root" means, well, just root. "user" means just the user. "none" means nobody will get operator status.
-			</para>
-		</description>
-	</bitlbee-setting>
-
 	<bitlbee-setting name="password" type="string" scope="both">
 		<description>
 			<para>
@@ -1320,10 +1266,7 @@
 
 		<description>
 			<para>
-				If enabled causes BitlBee to also show offline users in Channel. You may want to adjust the settings "voice_buddies", "halfop_buddies" and "op_buddies" according to your liking. A reasonable candidate is "voice_buddies=online", "halfop_buddies=false", "op_buddies=notaway".
-			</para>
-			<para>
-				This option takes effect as soon as you reconnect.
+				If enabled causes BitlBee to also show offline users in Channel. Online-users will get op, away-users voice and offline users none of both. This option takes effect as soon as you reconnect.
 			</para>
 			
 			<para>
@@ -1529,21 +1472,6 @@
 		</description>
 	</bitlbee-setting>
 
-	<bitlbee-setting name="voice_buddies" type="string" scope="global">
-		<default>notaway</default>
-		<possible-values>encrypted, trusted, notaway, online, false</possible-values>
-
-		<description>
-			<para>
-				Specifies under which circumstances BitlBee should give the "voice" mode flag (+v) to buddies.
-			</para>
-			
-			<para>
-				If "false", the flag is never set. On "notaway", the flag is removed for users marked as "away" and set for all others. On "encrypted", the flag is set for users with whom we have an encrypted connection. On "trusted", it is set only for encrypted connections using a trusted key. On "online", the flag is set whenever the user is online; only meaningful in conjunction with "show_offline".
-			</para>
-		</description>
-	</bitlbee-setting>
-
 	<bitlbee-setting name="web_aware" type="string" scope="account">
 		<default>false</default>
 
