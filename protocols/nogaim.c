  /********************************************************************\
  * BitlBee -- An IRC to other IM-networks gateway                     *
  *                                                                    *
  * Copyright 2002-2006 Wilmer van der Gaast and others                *
  \********************************************************************/

/*
 * nogaim
 *
 * Gaim without gaim - for BitlBee
 *
 * This file contains functions called by the Gaim IM-modules. It's written
 * from scratch for BitlBee and doesn't contain any code from Gaim anymore
 * (except for the function names).
 */

/*
  This program is free software; you can redistribute it and/or modify
  it under the terms of the GNU General Public License as published by
  the Free Software Foundation; either version 2 of the License, or
  (at your option) any later version.

  This program is distributed in the hope that it will be useful,
  but WITHOUT ANY WARRANTY; without even the implied warranty of
  MERCHANTABILITY or FITNESS FOR A PARTICULAR PURPOSE.  See the
  GNU General Public License for more details.

  You should have received a copy of the GNU General Public License with
  the Debian GNU/Linux distribution in /usr/share/common-licenses/GPL;
  if not, write to the Free Software Foundation, Inc., 59 Temple Place,
  Suite 330, Boston, MA  02111-1307  USA
*/

#define BITLBEE_CORE
#include "nogaim.h"
#include <ctype.h>

static int remove_chat_buddy_silent( struct conversation *b, char *handle );

GSList *connections;

#ifdef WITH_PLUGINS
gboolean load_plugin(char *path)
{
	void (*init_function) (void);
	
	GModule *mod = g_module_open(path, G_MODULE_BIND_LAZY);

	if(!mod) {
		log_message(LOGLVL_ERROR, "Can't find `%s', not loading", path);
		return FALSE;
	}

	if(!g_module_symbol(mod,"init_plugin",(gpointer *) &init_function)) {
		log_message(LOGLVL_WARNING, "Can't find function `init_plugin' in `%s'\n", path);
		return FALSE;
	}

	init_function();

	return TRUE;
}

void load_plugins(void)
{
	GDir *dir;
	GError *error = NULL;

	dir = g_dir_open(global.conf->plugindir, 0, &error);

	if (dir) {
		const gchar *entry;
		char *path;

		while ((entry = g_dir_read_name(dir))) {
			path = g_build_filename(global.conf->plugindir, entry, NULL);
			if(!path) {
				log_message(LOGLVL_WARNING, "Can't build path for %s\n", entry);
				continue;
			}

			load_plugin(path);

			g_free(path);
		}

		g_dir_close(dir);
	}
}
#endif

/* nogaim.c */

GList *protocols = NULL;
  
void register_protocol (struct prpl *p)
{
	protocols = g_list_append(protocols, p);
}

 
struct prpl *find_protocol(const char *name)
{
	GList *gl;
	for (gl = protocols; gl; gl = gl->next) 
 	{
 		struct prpl *proto = gl->data;
 		if(!g_strcasecmp(proto->name, name)) 
			return proto;
 	}
 	return NULL;
}

/* nogaim.c */
void nogaim_init()
{
	extern void msn_init();
	extern void oscar_init();
	extern void byahoo_init();
	extern void jabber_init();

#ifdef WITH_MSN
	msn_init();
#endif

#ifdef WITH_OSCAR
	oscar_init();
#endif
	
#ifdef WITH_YAHOO
	byahoo_init();
#endif
	
#ifdef WITH_JABBER
	jabber_init();
#endif

#ifdef WITH_PLUGINS
	load_plugins();
#endif
}

GSList *get_connections() { return connections; }

/* multi.c */

struct gaim_connection *new_gaim_conn( struct aim_user *user )
{
	struct gaim_connection *gc;
	account_t *a;
	
	gc = g_new0( struct gaim_connection, 1 );
	
	gc->prpl = user->prpl;
	g_snprintf( gc->username, sizeof( gc->username ), "%s", user->username );
	g_snprintf( gc->password, sizeof( gc->password ), "%s", user->password );
	/* [MD]	BUGFIX: don't set gc->irc to the global IRC, but use the one from the struct aim_user.
	 * This fixes daemon mode breakage where IRC doesn't point to the currently active connection.
	 */
	gc->irc = user->irc;
	
	connections = g_slist_append( connections, gc );
	
	user->gc = gc;
	gc->user = user;
	
	// Find the account_t so we can set its gc pointer
	for( a = gc->irc->accounts; a; a = a->next )
		if( ( struct aim_user * ) a->gc == user )
		{
			a->gc = gc;
			break;
		}
	
	return( gc );
}

void destroy_gaim_conn( struct gaim_connection *gc )
{
	account_t *a;
	
	/* Destroy the pointer to this connection from the account list */
	for( a = gc->irc->accounts; a; a = a->next )
		if( a->gc == gc )
		{
			a->gc = NULL;
			break;
		}
	
	connections = g_slist_remove( connections, gc );
	g_free( gc->user );
	g_free( gc );
}

void set_login_progress( struct gaim_connection *gc, int step, char *msg )
{
	serv_got_crap( gc, "Logging in: %s", msg );
}

/* Errors *while* logging in */
void hide_login_progress( struct gaim_connection *gc, char *msg )
{
	serv_got_crap( gc, "Login error: %s", msg );
}

/* Errors *after* logging in */
void hide_login_progress_error( struct gaim_connection *gc, char *msg )
{
	serv_got_crap( gc, "Logged out: %s", msg );
}

void serv_got_crap( struct gaim_connection *gc, char *format, ... )
{
	va_list params;
	char *text;
	account_t *a;
	
	va_start( params, format );
	text = g_strdup_vprintf( format, params );
	va_end( params );

	if( ( g_strcasecmp( set_getstr( gc->irc, "strip_html" ), "always" ) == 0 ) ||
	    ( ( gc->flags & OPT_CONN_HTML ) && set_getint( gc->irc, "strip_html" ) ) )
		strip_html( text );
	
	/* Try to find a different connection on the same protocol. */
	for( a = gc->irc->accounts; a; a = a->next )
		if( a->prpl == gc->prpl && a->gc != gc )
			break;
	
	/* If we found one, include the screenname in the message. */
	if( a )
		irc_usermsg( gc->irc, "%s(%s) - %s", gc->prpl->name, gc->username, text );
	else
		irc_usermsg( gc->irc, "%s - %s", gc->prpl->name, text );
	
	g_free( text );
}

static gboolean send_keepalive( gpointer d, gint fd, b_input_condition cond )
{
	struct gaim_connection *gc = d;
	
	if( gc->prpl && gc->prpl->keepalive )
		gc->prpl->keepalive( gc );
	
	return TRUE;
}

void account_online( struct gaim_connection *gc )
{
	user_t *u;
	
	/* MSN servers sometimes redirect you to a different server and do
	   the whole login sequence again, so these "late" calls to this
	   function should be handled correctly. (IOW, ignored) */
	if( gc->flags & OPT_LOGGED_IN )
		return;
	
	u = user_find( gc->irc, gc->irc->nick );
	
	serv_got_crap( gc, "Logged in" );
	
	gc->keepalive = b_timeout_add( 60000, send_keepalive, gc );
	gc->flags |= OPT_LOGGED_IN;
	
	/* Also necessary when we're not away, at least for some of the
	   protocols. */
	bim_set_away( gc, u->away );
}

gboolean auto_reconnect( gpointer data, gint fd, b_input_condition cond )
{
	account_t *a = data;
	
	a->reconnect = 0;
	account_on( a->irc, a );
	
	return( FALSE );	/* Only have to run the timeout once */
}

void cancel_auto_reconnect( account_t *a )
{
	/* while( b_event_remove_by_data( (gpointer) a ) ); */
	b_event_remove( a->reconnect );
	a->reconnect = 0;
}

void signoff( struct gaim_connection *gc )
{
	irc_t *irc = gc->irc;
	user_t *t, *u = irc->users;
	account_t *a;
	
	serv_got_crap( gc, "Signing off.." );
<<<<<<< HEAD

	b_event_remove( gc->keepalive );
=======
	gc->flags |= OPT_LOGGING_OUT;
	
	gaim_input_remove( gc->keepalive );
>>>>>>> 0025b514
	gc->keepalive = 0;
	gc->prpl->close( gc );
	b_event_remove( gc->inpa );
	
	while( u )
	{
		if( u->gc == gc )
		{
			t = u->next;
			user_del( irc, u->nick );
			u = t;
		}
		else
			u = u->next;
	}
	
	query_del_by_gc( gc->irc, gc );
	
	for( a = irc->accounts; a; a = a->next )
		if( a->gc == gc )
			break;
	
	if( !a )
	{
		/* Uhm... This is very sick. */
	}
	else if( !gc->wants_to_die && set_getint( irc, "auto_reconnect" ) )
	{
		int delay = set_getint( irc, "auto_reconnect_delay" );
		
		serv_got_crap( gc, "Reconnecting in %d seconds..", delay );
		a->reconnect = b_timeout_add( delay * 1000, auto_reconnect, a );
	}
	
	destroy_gaim_conn( gc );
}


/* dialogs.c */

void do_error_dialog( struct gaim_connection *gc, char *msg, char *title )
{
	if( msg && title )
		serv_got_crap( gc, "Error: %s: %s", title, msg );
	else if( msg )
		serv_got_crap( gc, "Error: %s", msg );
	else if( title )
		serv_got_crap( gc, "Error: %s", title );
	else
		serv_got_crap( gc, "Error" );
}

void do_ask_dialog( struct gaim_connection *gc, char *msg, void *data, void *doit, void *dont )
{
	query_add( gc->irc, gc, msg, doit, dont, data );
}


/* list.c */

void add_buddy( struct gaim_connection *gc, char *group, char *handle, char *realname )
{
	user_t *u;
	char nick[MAX_NICK_LENGTH+1];
	char *s;
	irc_t *irc = gc->irc;
	
	if( set_getint( irc, "debug" ) && 0 ) /* This message is too useless */
		serv_got_crap( gc, "Receiving user add from handle: %s", handle );
	
	if( user_findhandle( gc, handle ) )
	{
		if( set_getint( irc, "debug" ) )
			serv_got_crap( gc, "User already exists, ignoring add request: %s", handle );
		
		return;
		
		/* Buddy seems to exist already. Let's ignore this request then... */
	}
	
	memset( nick, 0, MAX_NICK_LENGTH + 1 );
	strcpy( nick, nick_get( gc->irc, handle, gc->prpl, realname ) );
	
	u = user_add( gc->irc, nick );
	
	if( !realname || !*realname ) realname = nick;
	u->realname = g_strdup( realname );
	
	if( ( s = strchr( handle, '@' ) ) )
	{
		u->host = g_strdup( s + 1 );
		u->user = g_strndup( handle, s - handle );
	}
	else if( gc->user->proto_opt[0] && *gc->user->proto_opt[0] )
	{
		char *colon;
		
		if( ( colon = strchr( gc->user->proto_opt[0], ':' ) ) )
			u->host = g_strndup( gc->user->proto_opt[0],
			                     colon - gc->user->proto_opt[0] );
		else
			u->host = g_strdup( gc->user->proto_opt[0] );
		
		u->user = g_strdup( handle );
		
		/* s/ /_/ ... important for AOL screennames */
		for( s = u->user; *s; s ++ )
			if( *s == ' ' )
				*s = '_';
	}
	else
	{
		u->host = g_strdup( gc->user->prpl->name );
		u->user = g_strdup( handle );
	}
	
	u->gc = gc;
	u->handle = g_strdup( handle );
	if( group ) u->group = g_strdup( group );
	u->send_handler = buddy_send_handler;
	u->last_typing_notice = 0;
}

struct buddy *find_buddy( struct gaim_connection *gc, char *handle )
{
	static struct buddy b[1];
	user_t *u;
	
	u = user_findhandle( gc, handle );
	
	if( !u )
		return( NULL );

	memset( b, 0, sizeof( b ) );
	strncpy( b->name, handle, 80 );
	strncpy( b->show, u->realname, BUDDY_ALIAS_MAXLEN );
	b->present = u->online;
	b->gc = u->gc;
	
	return( b );
}

void signoff_blocked( struct gaim_connection *gc )
{
	return; /* Make all blocked users look invisible (TODO?) */
}


void serv_buddy_rename( struct gaim_connection *gc, char *handle, char *realname )
{
	user_t *u = user_findhandle( gc, handle );
	
	if( !u ) return;
	
	if( g_strcasecmp( u->realname, realname ) != 0 )
	{
		if( u->realname != u->nick ) g_free( u->realname );
		
		u->realname = g_strdup( realname );
		
		if( ( gc->flags & OPT_LOGGED_IN ) && set_getint( gc->irc, "display_namechanges" ) )
			serv_got_crap( gc, "User `%s' changed name to `%s'", u->nick, u->realname );
	}
}


/* prpl.c */

struct show_got_added_data
{
	struct gaim_connection *gc;
	char *handle;
};

void show_got_added_no( gpointer w, struct show_got_added_data *data )
{
	g_free( data->handle );
	g_free( data );
}

void show_got_added_yes( gpointer w, struct show_got_added_data *data )
{
	data->gc->prpl->add_buddy( data->gc, data->handle );
	add_buddy( data->gc, NULL, data->handle, data->handle );
	
	return show_got_added_no( w, data );
}

void show_got_added( struct gaim_connection *gc, char *handle, const char *realname )
{
	struct show_got_added_data *data = g_new0( struct show_got_added_data, 1 );
	char *s;
	
	/* TODO: Make a setting for this! */
	if( user_findhandle( gc, handle ) != NULL )
		return;
	
	s = g_strdup_printf( "The user %s is not in your buddy list yet. Do you want to add him/her now?", handle );
	
	data->gc = gc;
	data->handle = g_strdup( handle );
	query_add( gc->irc, gc, s, show_got_added_yes, show_got_added_no, data );
}


/* server.c */                    

void serv_got_update( struct gaim_connection *gc, char *handle, int loggedin, int evil, time_t signon, time_t idle, int type, guint caps )
{
	user_t *u;
	int oa, oo;
	
	u = user_findhandle( gc, handle );
	
	if( !u )
	{
		if( g_strcasecmp( set_getstr( gc->irc, "handle_unknown" ), "add" ) == 0 )
		{
			add_buddy( gc, NULL, handle, NULL );
			u = user_findhandle( gc, handle );
		}
		else
		{
			if( set_getint( gc->irc, "debug" ) || g_strcasecmp( set_getstr( gc->irc, "handle_unknown" ), "ignore" ) != 0 )
			{
				serv_got_crap( gc, "serv_got_update() for handle %s:", handle );
				serv_got_crap( gc, "loggedin = %d, type = %d", loggedin, type );
			}
			
			return;
		}
		/* Why did we have this here....
		return; */
	}
	
	oa = u->away != NULL;
	oo = u->online;
	
	if( u->away )
	{
		g_free( u->away );
		u->away = NULL;
	}
	
	if( loggedin && !u->online )
	{
		irc_spawn( gc->irc, u );
		u->online = 1;
	}
	else if( !loggedin && u->online )
	{
		struct conversation *c;
		
		irc_kill( gc->irc, u );
		u->online = 0;
		
		/* Remove him/her from the conversations to prevent PART messages after he/she QUIT already */
		for( c = gc->conversations; c; c = c->next )
			remove_chat_buddy_silent( c, handle );
	}
	
	if( ( type & UC_UNAVAILABLE ) && ( !strcmp(gc->prpl->name, "oscar") || !strcmp(gc->prpl->name, "icq")) )
	{
		u->away = g_strdup( "Away" );
	}
	else if( ( type & UC_UNAVAILABLE ) && ( !strcmp(gc->prpl->name, "jabber") ) )
	{
		if( type & UC_DND )
			u->away = g_strdup( "Do Not Disturb" );
		else if( type & UC_XA )
			u->away = g_strdup( "Extended Away" );
		else // if( type & UC_AWAY )
			u->away = g_strdup( "Away" );
	}
	else if( ( type & UC_UNAVAILABLE ) && gc->prpl->get_status_string )
	{
		u->away = g_strdup( gc->prpl->get_status_string( gc, type ) );
	}
	else
		u->away = NULL;
	
	/* LISPy... */
	if( ( set_getint( gc->irc, "away_devoice" ) ) &&		/* Don't do a thing when user doesn't want it */
	    ( u->online ) &&						/* Don't touch offline people */
	    ( ( ( u->online != oo ) && !u->away ) ||			/* Voice joining people */
	      ( ( u->online == oo ) && ( oa == !u->away ) ) ) )		/* (De)voice people changing state */
	{
		irc_write( gc->irc, ":%s!%s@%s MODE %s %cv %s", gc->irc->mynick, gc->irc->mynick, gc->irc->myhost,
		                                                gc->irc->channel, u->away?'-':'+', u->nick );
	}
}

void serv_got_im( struct gaim_connection *gc, char *handle, char *msg, guint32 flags, time_t mtime, gint len )
{
	irc_t *irc = gc->irc;
	user_t *u;
	
	u = user_findhandle( gc, handle );
	
	if( !u )
	{
		char *h = set_getstr( irc, "handle_unknown" );
		
		if( g_strcasecmp( h, "ignore" ) == 0 )
		{
			if( set_getint( irc, "debug" ) )
				serv_got_crap( gc, "Ignoring message from unknown handle %s", handle );
			
			return;
		}
		else if( g_strncasecmp( h, "add", 3 ) == 0 )
		{
			int private = set_getint( irc, "private" );
			
			if( h[3] )
			{
				if( g_strcasecmp( h + 3, "_private" ) == 0 )
					private = 1;
				else if( g_strcasecmp( h + 3, "_channel" ) == 0 )
					private = 0;
			}
			
			add_buddy( gc, NULL, handle, NULL );
			u = user_findhandle( gc, handle );
			u->is_private = private;
		}
		else
		{
			serv_got_crap( gc, "Message from unknown handle %s:", handle );
			u = user_find( irc, irc->mynick );
		}
	}
	
	if( ( g_strcasecmp( set_getstr( gc->irc, "strip_html" ), "always" ) == 0 ) ||
	    ( ( gc->flags & OPT_CONN_HTML ) && set_getint( gc->irc, "strip_html" ) ) )
		strip_html( msg );

	while( strlen( msg ) > 425 )
	{
		char tmp, *nl;
		
		tmp = msg[425];
		msg[425] = 0;
		
		/* If there's a newline/space in this string, split up there,
		   looks a bit prettier. */
		if( ( nl = strrchr( msg, '\n' ) ) || ( nl = strrchr( msg, ' ' ) ) )
		{
			msg[425] = tmp;
			tmp = *nl;
			*nl = 0;
		}
		
		irc_msgfrom( irc, u->nick, msg );
		
		/* Move on. */
		if( nl )
		{
			*nl = tmp;
			msg = nl + 1;
		}
		else
		{
			msg[425] = tmp;
			msg += 425;
		}
	}
	irc_msgfrom( irc, u->nick, msg );
}

void serv_got_typing( struct gaim_connection *gc, char *handle, int timeout, int type )
{
	user_t *u;
	
	if( !set_getint( gc->irc, "typing_notice" ) )
		return;
	
	if( ( u = user_findhandle( gc, handle ) ) ) {
		/* If type is:
		 * 0: user has stopped typing
		 * 1: user is actively typing
		 * 2: user has entered text, but is not actively typing
		 */
		if (type == 0 || type == 1 || type == 2) {
			char buf[256]; 
			g_snprintf(buf, 256, "\1TYPING %d\1", type); 
			irc_privmsg( gc->irc, u, "PRIVMSG", gc->irc->nick, NULL, buf );
		}
	}
}

void serv_got_chat_left( struct gaim_connection *gc, int id )
{
	struct conversation *c, *l = NULL;
	GList *ir;
	
	if( set_getint( gc->irc, "debug" ) )
		serv_got_crap( gc, "You were removed from conversation %d", (int) id );
	
	for( c = gc->conversations; c && c->id != id; c = (l=c)->next );
	
	if( c )
	{
		if( c->joined )
		{
			user_t *u, *r;
			
			r = user_find( gc->irc, gc->irc->mynick );
			irc_privmsg( gc->irc, r, "PRIVMSG", c->channel, "", "Cleaning up channel, bye!" );
			
			u = user_find( gc->irc, gc->irc->nick );
			irc_kick( gc->irc, u, c->channel, r );
			/* irc_part( gc->irc, u, c->channel ); */
		}
		
		if( l )
			l->next = c->next;
		else
			gc->conversations = c->next;
		
		for( ir = c->in_room; ir; ir = ir->next )
			g_free( ir->data );
		g_list_free( c->in_room );
		g_free( c->channel );
		g_free( c->title );
		g_free( c );
	}
}

void serv_got_chat_in( struct gaim_connection *gc, int id, char *who, int whisper, char *msg, time_t mtime )
{
	struct conversation *c;
	user_t *u;
	
	/* Gaim sends own messages through this too. IRC doesn't want this, so kill them */
	if( g_strcasecmp( who, gc->user->username ) == 0 )
		return;
	
	u = user_findhandle( gc, who );
	for( c = gc->conversations; c && c->id != id; c = c->next );
	
	if( ( g_strcasecmp( set_getstr( gc->irc, "strip_html" ), "always" ) == 0 ) ||
	    ( ( gc->flags & OPT_CONN_HTML ) && set_getint( gc->irc, "strip_html" ) ) )
		strip_html( msg );
	
	if( c && u )
		irc_privmsg( gc->irc, u, "PRIVMSG", c->channel, "", msg );
	else
		serv_got_crap( gc, "Message from/to conversation %s@%d (unknown conv/user): %s", who, id, msg );
}

struct conversation *serv_got_joined_chat( struct gaim_connection *gc, int id, char *handle )
{
	struct conversation *c;
	char *s;
	
	/* This one just creates the conversation structure, user won't see anything yet */
	
	if( gc->conversations )
	{
		for( c = gc->conversations; c->next; c = c->next );
		c = c->next = g_new0( struct conversation, 1 );
	}
	else
		gc->conversations = c = g_new0( struct conversation, 1);
	
	c->id = id;
	c->gc = gc;
	c->title = g_strdup( handle );
	
	s = g_new( char, 16 );
	sprintf( s, "&chat_%03d", gc->irc->c_id++ );
	c->channel = g_strdup( s );
	g_free( s );
	
	if( set_getint( gc->irc, "debug" ) )
		serv_got_crap( gc, "Creating new conversation: (id=%d,handle=%s)", id, handle );
	
	return( c );
}


/* buddy_chat.c */

void add_chat_buddy( struct conversation *b, char *handle )
{
	user_t *u = user_findhandle( b->gc, handle );
	int me = 0;
	
	if( set_getint( b->gc->irc, "debug" ) )
		serv_got_crap( b->gc, "User %s added to conversation %d", handle, b->id );
	
	/* It might be yourself! */
	if( b->gc->prpl->cmp_buddynames( handle, b->gc->user->username ) == 0 )
	{
		u = user_find( b->gc->irc, b->gc->irc->nick );
		if( !b->joined )
			irc_join( b->gc->irc, u, b->channel );
		b->joined = me = 1;
	}
	
	/* Most protocols allow people to join, even when they're not in
	   your contact list. Try to handle that here */
	if( !u )
	{
		add_buddy( b->gc, NULL, handle, NULL );
		u = user_findhandle( b->gc, handle );
	}
	
	/* Add the handle to the room userlist, if it's not 'me' */
	if( !me )
	{
		if( b->joined )
			irc_join( b->gc->irc, u, b->channel );
		b->in_room = g_list_append( b->in_room, g_strdup( handle ) );
	}
}

void remove_chat_buddy( struct conversation *b, char *handle, char *reason )
{
	user_t *u;
	int me = 0;
	
	if( set_getint( b->gc->irc, "debug" ) )
		serv_got_crap( b->gc, "User %s removed from conversation %d (%s)", handle, b->id, reason ? reason : "" );
	
	/* It might be yourself! */
	if( g_strcasecmp( handle, b->gc->user->username ) == 0 )
	{
		u = user_find( b->gc->irc, b->gc->irc->nick );
		b->joined = 0;
		me = 1;
	}
	else
	{
		u = user_findhandle( b->gc, handle );
	}
	
	if( remove_chat_buddy_silent( b, handle ) )
		if( ( b->joined || me ) && u )
			irc_part( b->gc->irc, u, b->channel );
}

static int remove_chat_buddy_silent( struct conversation *b, char *handle )
{
	GList *i;
	
	/* Find the handle in the room userlist and shoot it */
	i = b->in_room;
	while( i )
	{
		if( g_strcasecmp( handle, i->data ) == 0 )
		{
			g_free( i->data );
			b->in_room = g_list_remove( b->in_room, i->data );
			return( 1 );
		}
		
		i = i->next;
	}
	
	return( 0 );
}


/* Misc. BitlBee stuff which shouldn't really be here */

struct conversation *conv_findchannel( char *channel )
{
	struct gaim_connection *gc;
	struct conversation *c;
	GSList *l;
	
	/* This finds the connection which has a conversation which belongs to this channel */
	for( l = connections; l; l = l->next )
	{
		gc = l->data;
		for( c = gc->conversations; c && g_strcasecmp( c->channel, channel ) != 0; c = c->next );
		if( c )
			return( c );
	}
	
	return( NULL );
}

char *set_eval_away_devoice( irc_t *irc, set_t *set, char *value )
{
	int st;
	
	if( ( g_strcasecmp( value, "true" ) == 0 ) || ( g_strcasecmp( value, "yes" ) == 0 ) || ( g_strcasecmp( value, "on" ) == 0 ) )
		st = 1;
	else if( ( g_strcasecmp( value, "false" ) == 0 ) || ( g_strcasecmp( value, "no" ) == 0 ) || ( g_strcasecmp( value, "off" ) == 0 ) )
		st = 0;
	else if( sscanf( value, "%d", &st ) != 1 )
		return( NULL );
	
	st = st != 0;
	
	/* Horror.... */
	
	if( st != set_getint( irc, "away_devoice" ) )
	{
		char list[80] = "";
		user_t *u = irc->users;
		int i = 0, count = 0;
		char pm;
		char v[80];
		
		if( st )
			pm = '+';
		else
			pm = '-';
		
		while( u )
		{
			if( u->gc && u->online && !u->away )
			{
				if( ( strlen( list ) + strlen( u->nick ) ) >= 79 )
				{
					for( i = 0; i < count; v[i++] = 'v' ); v[i] = 0;
					irc_write( irc, ":%s!%s@%s MODE %s %c%s%s",
					           irc->mynick, irc->mynick, irc->myhost,
		        			   irc->channel, pm, v, list );
					
					*list = 0;
					count = 0;
				}
				
				sprintf( list + strlen( list ), " %s", u->nick );
				count ++;
			}
			u = u->next;
		}
		
		/* $v = 'v' x $i */
		for( i = 0; i < count; v[i++] = 'v' ); v[i] = 0;
		irc_write( irc, ":%s!%s@%s MODE %s %c%s%s", irc->mynick, irc->mynick, irc->myhost,
		                                            irc->channel, pm, v, list );
	}
	
	return( set_eval_bool( irc, set, value ) );
}




/* The plan is to not allow straight calls to prpl functions anymore, but do
   them all from some wrappers. We'll start to define some down here: */

int bim_buddy_msg( struct gaim_connection *gc, char *handle, char *msg, int flags )
{
	char *buf = NULL;
	int st;
	
	if( ( gc->flags & OPT_CONN_HTML ) && ( g_strncasecmp( msg, "<html>", 6 ) != 0 ) )
	{
		buf = escape_html( msg );
		msg = buf;
	}
	
	st = gc->prpl->send_im( gc, handle, msg, strlen( msg ), flags );
	g_free( buf );
	
	return st;
}

int bim_chat_msg( struct gaim_connection *gc, int id, char *msg )
{
	char *buf = NULL;
	int st;
	
	if( ( gc->flags & OPT_CONN_HTML ) && ( g_strncasecmp( msg, "<html>", 6 ) != 0 ) )
	{
		buf = escape_html( msg );
		msg = buf;
	}
	
	st = gc->prpl->chat_send( gc, id, msg );
	g_free( buf );
	
	return st;
}

static char *bim_away_alias_find( GList *gcm, char *away );

int bim_set_away( struct gaim_connection *gc, char *away )
{
	GList *m, *ms;
	char *s;
	
	if( !away ) away = "";
	ms = m = gc->prpl->away_states( gc );
	
	while( m )
	{
		if( *away )
		{
			if( g_strncasecmp( m->data, away, strlen( m->data ) ) == 0 )
				break;
		}
		else
		{
			if( g_strcasecmp( m->data, "Available" ) == 0 )
				break;
			if( g_strcasecmp( m->data, "Online" ) == 0 )
				break;
		}
		m = m->next;
	}
	
	if( m )
	{
		gc->prpl->set_away( gc, m->data, *away ? away : NULL );
	}
	else
	{
		s = bim_away_alias_find( ms, away );
		if( s )
		{
			gc->prpl->set_away( gc, s, away );
			if( set_getint( gc->irc, "debug" ) )
				serv_got_crap( gc, "Setting away state to %s", s );
		}
		else
			gc->prpl->set_away( gc, GAIM_AWAY_CUSTOM, away );
	}
	
	g_list_free( ms );
	
	return( 1 );
}

static char *bim_away_alias_list[8][5] =
{
	{ "Away from computer", "Away", "Extended away", NULL },
	{ "NA", "N/A", "Not available", NULL },
	{ "Busy", "Do not disturb", "DND", "Occupied", NULL },
	{ "Be right back", "BRB", NULL },
	{ "On the phone", "Phone", "On phone", NULL },
	{ "Out to lunch", "Lunch", "Food", NULL },
	{ "Invisible", "Hidden" },
	{ NULL }
};

static char *bim_away_alias_find( GList *gcm, char *away )
{
	GList *m;
	int i, j;
	
	for( i = 0; *bim_away_alias_list[i]; i ++ )
	{
		for( j = 0; bim_away_alias_list[i][j]; j ++ )
			if( g_strncasecmp( away, bim_away_alias_list[i][j], strlen( bim_away_alias_list[i][j] ) ) == 0 )
				break;
		
		if( !bim_away_alias_list[i][j] )	/* If we reach the end, this row */
			continue;			/* is not what we want. Next!    */
		
		/* Now find an entry in this row which exists in gcm */
		for( j = 0; bim_away_alias_list[i][j]; j ++ )
		{
			m = gcm;
			while( m )
			{
				if( g_strcasecmp( bim_away_alias_list[i][j], m->data ) == 0 )
					return( bim_away_alias_list[i][j] );
				m = m->next;
			}
		}
	}
	
	return( NULL );
}

void bim_add_allow( struct gaim_connection *gc, char *handle )
{
	if( g_slist_find_custom( gc->permit, handle, (GCompareFunc) gc->prpl->cmp_buddynames ) == NULL )
	{
		gc->permit = g_slist_prepend( gc->permit, g_strdup( handle ) );
	}
	
	gc->prpl->add_permit( gc, handle );
}

void bim_rem_allow( struct gaim_connection *gc, char *handle )
{
	GSList *l;
	
	if( ( l = g_slist_find_custom( gc->permit, handle, (GCompareFunc) gc->prpl->cmp_buddynames ) ) )
	{
		g_free( l->data );
		gc->permit = g_slist_delete_link( gc->permit, l );
	}
	
	gc->prpl->rem_permit( gc, handle );
}

void bim_add_block( struct gaim_connection *gc, char *handle )
{
	if( g_slist_find_custom( gc->deny, handle, (GCompareFunc) gc->prpl->cmp_buddynames ) == NULL )
	{
		gc->deny = g_slist_prepend( gc->deny, g_strdup( handle ) );
	}
	
	gc->prpl->add_deny( gc, handle );
}

void bim_rem_block( struct gaim_connection *gc, char *handle )
{
	GSList *l;
	
	if( ( l = g_slist_find_custom( gc->deny, handle, (GCompareFunc) gc->prpl->cmp_buddynames ) ) )
	{
		g_free( l->data );
		gc->deny = g_slist_delete_link( gc->deny, l );
	}
	
	gc->prpl->rem_deny( gc, handle );
}<|MERGE_RESOLUTION|>--- conflicted
+++ resolved
@@ -293,14 +293,9 @@
 	account_t *a;
 	
 	serv_got_crap( gc, "Signing off.." );
-<<<<<<< HEAD
-
+	gc->flags |= OPT_LOGGING_OUT;
+	
 	b_event_remove( gc->keepalive );
-=======
-	gc->flags |= OPT_LOGGING_OUT;
-	
-	gaim_input_remove( gc->keepalive );
->>>>>>> 0025b514
 	gc->keepalive = 0;
 	gc->prpl->close( gc );
 	b_event_remove( gc->inpa );
