  /********************************************************************\
  * BitlBee -- An IRC to other IM-networks gateway                     *
  *                                                                    *
  * Copyright 2002-2004 Wilmer van der Gaast and others                *
  \********************************************************************/

/* MSN module - Main file; functions to be called from BitlBee          */

/*
  This program is free software; you can redistribute it and/or modify
  it under the terms of the GNU General Public License as published by
  the Free Software Foundation; either version 2 of the License, or
  (at your option) any later version.

  This program is distributed in the hope that it will be useful,
  but WITHOUT ANY WARRANTY; without even the implied warranty of
  MERCHANTABILITY or FITNESS FOR A PARTICULAR PURPOSE.  See the
  GNU General Public License for more details.

  You should have received a copy of the GNU General Public License with
  the Debian GNU/Linux distribution in /usr/share/common-licenses/GPL;
  if not, write to the Free Software Foundation, Inc., 59 Temple Place,
  Suite 330, Boston, MA  02111-1307  USA
*/

#include "nogaim.h"
#include "msn.h"

int msn_chat_id;
GSList *msn_connections;
GSList *msn_switchboards;

static char *set_eval_display_name( set_t *set, char *value );

static void msn_init( account_t *acc )
{
<<<<<<< HEAD
	set_add( &acc->set, "display_name", NULL, set_eval_display_name, acc );
	set_add( &acc->set, "local_display_name", "false", set_eval_bool, acc );
	set_add( &acc->set, "mail_notifications", "false", set_eval_bool, acc );
=======
	set_t *s;
	
	s = set_add( &acc->set, "display_name", NULL, msn_set_display_name, acc );
	s->flags |= ACC_SET_NOSAVE | ACC_SET_ONLINE_ONLY;

	s = set_add( &acc->set, "mail_notifications", "false", set_eval_bool, acc );
	
	s = set_add( &acc->set, "switchboard_keepalives", "false", set_eval_bool, acc );
>>>>>>> bb839e8a
}

static void msn_login( account_t *acc )
{
	struct im_connection *ic = imcb_new( acc );
	struct msn_data *md = g_new0( struct msn_data, 1 );
	
	ic->proto_data = md;
	md->fd = -1;
	
	if( strchr( acc->user, '@' ) == NULL )
	{
		imcb_error( ic, "Invalid account name" );
		imc_logout( ic, FALSE );
		return;
	}
	
	imcb_log( ic, "Connecting" );
	
	md->fd = proxy_connect( "messenger.hotmail.com", 1863, msn_ns_connected, ic );
	if( md->fd < 0 )
	{
		imcb_error( ic, "Could not connect to server" );
		imc_logout( ic, TRUE );
		return;
	}
	
	md->ic = ic;
	md->away_state = msn_away_state_list;
	
	msn_connections = g_slist_append( msn_connections, ic );
}

static void msn_logout( struct im_connection *ic )
{
	struct msn_data *md = ic->proto_data;
	GSList *l;
	
	if( md )
	{
		if( md->fd >= 0 )
			closesocket( md->fd );
		
		if( md->handler )
		{
			if( md->handler->rxq ) g_free( md->handler->rxq );
			if( md->handler->cmd_text ) g_free( md->handler->cmd_text );
			g_free( md->handler );
		}
		
		while( md->switchboards )
			msn_sb_destroy( md->switchboards->data );
		
		msn_msgq_purge( ic, &md->msgq );
		
		while( md->groupcount > 0 )
			g_free( md->grouplist[--md->groupcount] );
		g_free( md->grouplist );
		
		g_free( md );
	}
	
	for( l = ic->permit; l; l = l->next )
		g_free( l->data );
	g_slist_free( ic->permit );
	
	for( l = ic->deny; l; l = l->next )
		g_free( l->data );
	g_slist_free( ic->deny );
	
	msn_connections = g_slist_remove( msn_connections, ic );
}

static int msn_buddy_msg( struct im_connection *ic, char *who, char *message, int away )
{
	struct msn_switchboard *sb;
	
	if( ( sb = msn_sb_by_handle( ic, who ) ) )
	{
		return( msn_sb_sendmessage( sb, message ) );
	}
	else
	{
		struct msn_message *m;
		
		/* Create a message. We have to arrange a usable switchboard, and send the message later. */
		m = g_new0( struct msn_message, 1 );
		m->who = g_strdup( who );
		m->text = g_strdup( message );
		
		return msn_sb_write_msg( ic, m );
	}
	
	return( 0 );
}

static GList *msn_away_states( struct im_connection *ic )
{
	static GList *l = NULL;
	int i;
	
	if( l == NULL )
		for( i = 0; *msn_away_state_list[i].code; i ++ )
			if( *msn_away_state_list[i].name )
				l = g_list_append( l, (void*) msn_away_state_list[i].name );
	
	return l;
}

static void msn_set_away( struct im_connection *ic, char *state, char *message )
{
	char buf[1024];
	struct msn_data *md = ic->proto_data;
	
	if( state )
		md->away_state = msn_away_state_by_name( state ) ? :
		                 msn_away_state_list + 1;
	else
		md->away_state = msn_away_state_list;
	
	g_snprintf( buf, sizeof( buf ), "CHG %d %s\r\n", ++md->trId, md->away_state->code );
	msn_write( ic, buf, strlen( buf ) );
}

static void msn_set_my_name( struct im_connection *ic, char *info )
{
	msn_set_display_name( ic, info );
}

static void msn_get_info(struct im_connection *ic, char *who) 
{
	/* Just make an URL and let the user fetch the info */
	imcb_log( ic, "%s\n%s: %s%s", _("User Info"), _("For now, fetch yourself"), PROFILE_URL, who );
}

static void msn_add_buddy( struct im_connection *ic, char *who, char *group )
{
	msn_buddy_list_add( ic, "FL", who, who );
}

static void msn_remove_buddy( struct im_connection *ic, char *who, char *group )
{
	msn_buddy_list_remove( ic, "FL", who );
}

static void msn_chat_msg( struct groupchat *c, char *message, int flags )
{
	struct msn_switchboard *sb = msn_sb_by_chat( c );
	
	if( sb )
		msn_sb_sendmessage( sb, message );
	/* FIXME: Error handling (although this can't happen unless something's
	   already severely broken) disappeared here! */
}

static void msn_chat_invite( struct groupchat *c, char *who, char *message )
{
	struct msn_switchboard *sb = msn_sb_by_chat( c );
	char buf[1024];
	
	if( sb )
	{
		g_snprintf( buf, sizeof( buf ), "CAL %d %s\r\n", ++sb->trId, who );
		msn_sb_write( sb, buf, strlen( buf ) );
	}
}

static void msn_chat_leave( struct groupchat *c )
{
	struct msn_switchboard *sb = msn_sb_by_chat( c );
	
	if( sb )
		msn_sb_write( sb, "OUT\r\n", 5 );
}

static struct groupchat *msn_chat_with( struct im_connection *ic, char *who )
{
	struct msn_switchboard *sb;
	
	if( ( sb = msn_sb_by_handle( ic, who ) ) )
	{
		debug( "Converting existing switchboard to %s to a groupchat", who );
		return msn_sb_to_chat( sb );
	}
	else
	{
		struct msn_message *m;
		
		/* Create a magic message. This is quite hackish, but who cares? :-P */
		m = g_new0( struct msn_message, 1 );
		m->who = g_strdup( who );
		m->text = g_strdup( GROUPCHAT_SWITCHBOARD_MESSAGE );
		
		msn_sb_write_msg( ic, m );

		return NULL;
	}
	
	return NULL;
}

static void msn_keepalive( struct im_connection *ic )
{
	msn_write( ic, "PNG\r\n", strlen( "PNG\r\n" ) );
}

static void msn_add_permit( struct im_connection *ic, char *who )
{
	msn_buddy_list_add( ic, "AL", who, who );
}

static void msn_rem_permit( struct im_connection *ic, char *who )
{
	msn_buddy_list_remove( ic, "AL", who );
}

static void msn_add_deny( struct im_connection *ic, char *who )
{
	struct msn_switchboard *sb;
	
	msn_buddy_list_add( ic, "BL", who, who );
	
	/* If there's still a conversation with this person, close it. */
	if( ( sb = msn_sb_by_handle( ic, who ) ) )
	{
		msn_sb_destroy( sb );
	}
}

static void msn_rem_deny( struct im_connection *ic, char *who )
{
	msn_buddy_list_remove( ic, "BL", who );
}

static int msn_send_typing( struct im_connection *ic, char *who, int typing )
{
	if( typing & OPT_TYPING )
		return( msn_buddy_msg( ic, who, TYPING_NOTIFICATION_MESSAGE, 0 ) );
	else
		return( 1 );
}

static char *set_eval_display_name( set_t *set, char *value )
{
	account_t *acc = set->data;
	struct im_connection *ic = acc->ic;
	
	/* Allow any name if we're offline. */
	if( ic == NULL )
		return value;
	
	if( strlen( value ) > 129 )
	{
		imcb_log( ic, "Maximum name length exceeded" );
		return NULL;
	}
	
	/* Returning NULL would be better, because the server still has to
	   confirm the name change. However, it looks a bit confusing to the
	   user. */
	return msn_set_display_name( ic, value ) ? value : NULL;
}

void msn_initmodule()
{
	struct prpl *ret = g_new0(struct prpl, 1);
	
	ret->name = "msn";
	ret->login = msn_login;
	ret->init = msn_init;
	ret->logout = msn_logout;
	ret->buddy_msg = msn_buddy_msg;
	ret->away_states = msn_away_states;
	ret->set_away = msn_set_away;
	ret->get_info = msn_get_info;
	ret->set_my_name = msn_set_my_name;
	ret->add_buddy = msn_add_buddy;
	ret->remove_buddy = msn_remove_buddy;
	ret->chat_msg = msn_chat_msg;
	ret->chat_invite = msn_chat_invite;
	ret->chat_leave = msn_chat_leave;
	ret->chat_with = msn_chat_with;
	ret->keepalive = msn_keepalive;
	ret->add_permit = msn_add_permit;
	ret->rem_permit = msn_rem_permit;
	ret->add_deny = msn_add_deny;
	ret->rem_deny = msn_rem_deny;
	ret->send_typing = msn_send_typing;
	ret->handle_cmp = g_strcasecmp;

	register_protocol(ret);
}<|MERGE_RESOLUTION|>--- conflicted
+++ resolved
@@ -34,20 +34,10 @@
 
 static void msn_init( account_t *acc )
 {
-<<<<<<< HEAD
 	set_add( &acc->set, "display_name", NULL, set_eval_display_name, acc );
 	set_add( &acc->set, "local_display_name", "false", set_eval_bool, acc );
 	set_add( &acc->set, "mail_notifications", "false", set_eval_bool, acc );
-=======
-	set_t *s;
-	
-	s = set_add( &acc->set, "display_name", NULL, msn_set_display_name, acc );
-	s->flags |= ACC_SET_NOSAVE | ACC_SET_ONLINE_ONLY;
-
-	s = set_add( &acc->set, "mail_notifications", "false", set_eval_bool, acc );
-	
-	s = set_add( &acc->set, "switchboard_keepalives", "false", set_eval_bool, acc );
->>>>>>> bb839e8a
+	set_add( &acc->set, "switchboard_keepalives", "false", set_eval_bool, acc );
 }
 
 static void msn_login( account_t *acc )
