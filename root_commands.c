  /********************************************************************\
  * BitlBee -- An IRC to other IM-networks gateway                     *
  *                                                                    *
  * Copyright 2002-2004 Wilmer van der Gaast and others                *
  \********************************************************************/

/* User manager (root) commands                                         */

/*
  This program is free software; you can redistribute it and/or modify
  it under the terms of the GNU General Public License as published by
  the Free Software Foundation; either version 2 of the License, or
  (at your option) any later version.

  This program is distributed in the hope that it will be useful,
  but WITHOUT ANY WARRANTY; without even the implied warranty of
  MERCHANTABILITY or FITNESS FOR A PARTICULAR PURPOSE.  See the
  GNU General Public License for more details.

  You should have received a copy of the GNU General Public License with
  the Debian GNU/Linux distribution in /usr/share/common-licenses/GPL;
  if not, write to the Free Software Foundation, Inc., 59 Temple Place,
  Suite 330, Boston, MA  02111-1307  USA
*/

#define BITLBEE_CORE
#include "commands.h"
#include "crypting.h"
#include "bitlbee.h"
#include "help.h"
#include "otr.h"

#include <string.h>

void root_command_string( irc_t *irc, user_t *u, char *command, int flags )
{
	char *cmd[IRC_MAX_ARGS];
	char *s;
	int k;
	char q = 0;
	
	memset( cmd, 0, sizeof( cmd ) );
	cmd[0] = command;
	k = 1;
	for( s = command; *s && k < ( IRC_MAX_ARGS - 1 ); s ++ )
		if( *s == ' ' && !q )
		{
			*s = 0;
			while( *++s == ' ' );
			if( *s == '"' || *s == '\'' )
			{
				q = *s;
				s ++;
			}
			if( *s )
			{
				cmd[k++] = s;
				s --;
			}
			else
			{
				break;
			}
		}
		else if( *s == '\\' && ( ( !q && s[1] ) || ( q && q == s[1] ) ) )
		{
			char *cpy;
			
			for( cpy = s; *cpy; cpy ++ )
				cpy[0] = cpy[1];
		}
		else if( *s == q )
		{
			q = *s = 0;
		}
	cmd[k] = NULL;
	
	root_command( irc, cmd );
}

#define MIN_ARGS( x, y... )                                                    \
	do                                                                     \
	{                                                                      \
		int blaat;                                                     \
		for( blaat = 0; blaat <= x; blaat ++ )                         \
			if( cmd[blaat] == NULL )                               \
			{                                                      \
				irc_usermsg( irc, "Not enough parameters given (need %d).", x ); \
				return y;                                      \
			}                                                      \
	} while( 0 )

void root_command( irc_t *irc, char *cmd[] )
{	
	int i;
	
	if( !cmd[0] )
		return;
	
	for( i = 0; commands[i].command; i++ )
		if( g_strcasecmp( commands[i].command, cmd[0] ) == 0 )
		{
			MIN_ARGS( commands[i].required_parameters );
			
			commands[i].execute( irc, cmd );
			return;
		}
	
	irc_usermsg( irc, "Unknown command: %s. Please use \x02help commands\x02 to get a list of available commands.", cmd[0] );
}

static void cmd_help( irc_t *irc, char **cmd )
{
	char param[80];
	int i;
	char *s;
	
	memset( param, 0, sizeof(param) );
	for ( i = 1; (cmd[i] != NULL && ( strlen(param) < (sizeof(param)-1) ) ); i++ ) {
		if ( i != 1 )	// prepend space except for the first parameter
			strcat(param, " ");
		strncat( param, cmd[i], sizeof(param) - strlen(param) - 1 );
	}

	s = help_get( &(global.help), param );
	if( !s ) s = help_get( &(global.help), "" );
	
	if( s )
	{
		irc_usermsg( irc, "%s", s );
		g_free( s );
	}
	else
	{
		irc_usermsg( irc, "Error opening helpfile." );
	}
}

static void cmd_account( irc_t *irc, char **cmd );

static void cmd_identify( irc_t *irc, char **cmd )
{
	storage_status_t status = storage_load( irc, cmd[1] );
	char *account_on[] = { "account", "on", NULL };
	
	switch (status) {
	case STORAGE_INVALID_PASSWORD:
		irc_usermsg( irc, "Incorrect password" );
		break;
	case STORAGE_NO_SUCH_USER:
		irc_usermsg( irc, "The nick is (probably) not registered" );
		break;
	case STORAGE_OK:
		irc_usermsg( irc, "Password accepted, settings and accounts loaded" );
		irc_setpass( irc, cmd[1] );
		irc->status |= USTATUS_IDENTIFIED;
		irc_umode_set( irc, "+R", 1 );
		if( set_getbool( &irc->set, "auto_connect" ) )
			cmd_account( irc, account_on );
		break;
	case STORAGE_OTHER_ERROR:
	default:
		irc_usermsg( irc, "Unknown error while loading configuration" );
		break;
	}
}

static void cmd_register( irc_t *irc, char **cmd )
{
	if( global.conf->authmode == AUTHMODE_REGISTERED )
	{
		irc_usermsg( irc, "This server does not allow registering new accounts" );
		return;
	}

	switch( storage_save( irc, cmd[1], FALSE ) ) {
		case STORAGE_ALREADY_EXISTS:
			irc_usermsg( irc, "Nick is already registered" );
			break;
			
		case STORAGE_OK:
			irc_usermsg( irc, "Account successfully created" );
			irc_setpass( irc, cmd[1] );
			irc->status |= USTATUS_IDENTIFIED;
			irc_umode_set( irc, "+R", 1 );
			break;

		default:
			irc_usermsg( irc, "Error registering" );
			break;
	}
}

static void cmd_drop( irc_t *irc, char **cmd )
{
	storage_status_t status;
	
	status = storage_remove (irc->nick, cmd[1]);
	switch (status) {
	case STORAGE_NO_SUCH_USER:
		irc_usermsg( irc, "That account does not exist" );
		break;
	case STORAGE_INVALID_PASSWORD:
		irc_usermsg( irc, "Password invalid" );
		break;
	case STORAGE_OK:
		irc_setpass( irc, NULL );
		irc->status &= ~USTATUS_IDENTIFIED;
		irc_umode_set( irc, "-R", 1 );
		irc_usermsg( irc, "Account `%s' removed", irc->nick );
		break;
	default:
		irc_usermsg( irc, "Error: `%d'", status );
		break;
	}
}

struct cmd_account_del_data
{
	account_t *a;
	irc_t *irc;
};

void cmd_account_del_yes( void *data )
{
	struct cmd_account_del_data *cad = data;
	account_t *a;
	
	for( a = cad->irc->accounts; a && a != cad->a; a = a->next );
	
	if( a == NULL )
	{
		irc_usermsg( cad->irc, "Account already deleted" );
	}
	else if( a->ic )
	{
		irc_usermsg( cad->irc, "Account is still logged in, can't delete" );
	}
	else
	{
		account_del( cad->irc, a );
		irc_usermsg( cad->irc, "Account deleted" );
	}
	g_free( data );
}

void cmd_account_del_no( void *data )
{
	g_free( data );
}

static void cmd_showset( irc_t *irc, set_t **head, char *key )
{
	char *val;
	
	if( ( val = set_getstr( head, key ) ) )
		irc_usermsg( irc, "%s = `%s'", key, val );
	else
		irc_usermsg( irc, "%s is empty", key );
}

<<<<<<< HEAD
=======
typedef set_t** (*cmd_set_findhead)( irc_t*, char* );
typedef int (*cmd_set_checkflags)( irc_t*, set_t *set );

static int cmd_set_real( irc_t *irc, char **cmd, cmd_set_findhead findhead, cmd_set_checkflags checkflags )
{
	char *set_full = NULL, *set_name = NULL, *tmp;
	set_t **head;
	
	if( cmd[1] && g_strncasecmp( cmd[1], "-del", 4 ) == 0 )
	{
		MIN_ARGS( 2, 0 );
		set_full = cmd[2];
	}
	else
		set_full = cmd[1];
	
	if( findhead == NULL )
	{
		set_name = set_full;
		
		head = &irc->set;
	}
	else 
	{
		char *id;
		
		if( ( tmp = strchr( set_full, '/' ) ) )
		{
			id = g_strndup( set_full, ( tmp - set_full ) );
			set_name = tmp + 1;
		}
		else
		{
			id = g_strdup( set_full );
		}
		
		if( ( head = findhead( irc, id ) ) == NULL )
		{
			g_free( id );
			irc_usermsg( irc, "Could not find setting." );
			return 0;
		}
		g_free( id );
	}
	
	if( cmd[1] && cmd[2] && set_name )
	{
		set_t *s = set_find( head, set_name );
		int st;
		
		if( checkflags && checkflags( irc, s ) == 0 )
			return 0;
		
		if( g_strncasecmp( cmd[1], "-del", 4 ) == 0 )
			st = set_reset( head, set_name );
		else
			st = set_setstr( head, set_name, cmd[2] );
		
		if( set_getstr( head, set_name ) == NULL )
		{
			if( st )
				irc_usermsg( irc, "Setting changed successfully" );
			else
				irc_usermsg( irc, "Failed to change setting" );
		}
		else
		{
			cmd_showset( irc, head, set_name );
		}
	}
	else if( set_name )
	{
		cmd_showset( irc, head, set_name );
	}
	else
	{
		set_t *s = *head;
		while( s )
		{
			cmd_showset( irc, &s, s->key );
			s = s->next;
		}
	}
	
	return 1;
}

static set_t **cmd_account_set_findhead( irc_t *irc, char *id )
{
	account_t *a;
	
	if( ( a = account_get( irc, id ) ) )
		return &a->set;
	else
		return NULL;
}

static int cmd_account_set_checkflags( irc_t *irc, set_t *s )
{
	account_t *a = s->data;
	
	if( a->ic && s && s->flags & ACC_SET_OFFLINE_ONLY )
	{
		irc_usermsg( irc, "This setting can only be changed when the account is %s-line", "off" );
		return 0;
	}
	else if( !a->ic && s && s->flags & ACC_SET_ONLINE_ONLY )
	{
		irc_usermsg( irc, "This setting can only be changed when the account is %s-line", "on" );
		return 0;
	}
	
	return 1;
}

>>>>>>> 9e768da7
static void cmd_account( irc_t *irc, char **cmd )
{
	account_t *a;
	
	if( global.conf->authmode == AUTHMODE_REGISTERED && !( irc->status & USTATUS_IDENTIFIED ) )
	{
		irc_usermsg( irc, "This server only accepts registered users" );
		return;
	}
	
	if( g_strcasecmp( cmd[1], "add" ) == 0 )
	{
		struct prpl *prpl;
		
		MIN_ARGS( 4 );
		
		prpl = find_protocol( cmd[2] );
		
		if( prpl == NULL )
		{
			irc_usermsg( irc, "Unknown protocol" );
			return;
		}

		a = account_add( irc, prpl, cmd[3], cmd[4] );
		if( cmd[5] )
		{
			irc_usermsg( irc, "Warning: Passing a servername/other flags to `account add' "
			                  "is now deprecated. Use `account set' instead." );
			set_setstr( &a->set, "server", cmd[5] );
		}
		
		irc_usermsg( irc, "Account successfully added" );
		
		if(otr_check_for_key(a)) {
			irc_usermsg(irc, "otr: you will be notified when it completes");
		}
	}
	else if( g_strcasecmp( cmd[1], "del" ) == 0 )
	{
		MIN_ARGS( 2 );

		if( !( a = account_get( irc, cmd[2] ) ) )
		{
			irc_usermsg( irc, "Invalid account" );
		}
		else if( a->ic )
		{
			irc_usermsg( irc, "Account is still logged in, can't delete" );
		}
		else
		{
			struct cmd_account_del_data *cad;
			char *msg;
			
			cad = g_malloc( sizeof( struct cmd_account_del_data ) );
			cad->a = a;
			cad->irc = irc;
			
			msg = g_strdup_printf( "If you remove this account (%s(%s)), BitlBee will "
			                       "also forget all your saved nicknames. If you want "
			                       "to change your username/password, use the `account "
			                       "set' command. Are you sure you want to delete this "
			                       "account?", a->prpl->name, a->user );
			query_add( irc, NULL, msg, cmd_account_del_yes, cmd_account_del_no, cad );
			g_free( msg );
		}
	}
	else if( g_strcasecmp( cmd[1], "list" ) == 0 )
	{
		int i = 0;
		
		if( strchr( irc->umode, 'b' ) )
			irc_usermsg( irc, "Account list:" );
		
		for( a = irc->accounts; a; a = a->next )
		{
			char *con;
			
			if( a->ic && ( a->ic->flags & OPT_LOGGED_IN ) )
				con = " (connected)";
			else if( a->ic )
				con = " (connecting)";
			else if( a->reconnect )
				con = " (awaiting reconnect)";
			else
				con = "";
			
			irc_usermsg( irc, "%2d. %s, %s%s", i, a->prpl->name, a->user, con );
			
			i ++;
		}
		irc_usermsg( irc, "End of account list" );
	}
	else if( g_strcasecmp( cmd[1], "on" ) == 0 )
	{
		if( cmd[2] )
		{
			if( ( a = account_get( irc, cmd[2] ) ) )
			{
				if( a->ic )
				{
					irc_usermsg( irc, "Account already online" );
					return;
				}
				else
				{
					account_on( irc, a );
				}
			}
			else
			{
				irc_usermsg( irc, "Invalid account" );
				return;
			}
		}
		else
		{
			if ( irc->accounts ) {
				irc_usermsg( irc, "Trying to get all accounts connected..." );
			
				for( a = irc->accounts; a; a = a->next )
					if( !a->ic && a->auto_connect )
						account_on( irc, a );
			} 
			else
			{
				irc_usermsg( irc, "No accounts known. Use `account add' to add one." );
			}
		}
	}
	else if( g_strcasecmp( cmd[1], "off" ) == 0 )
	{
		if( !cmd[2] )
		{
			irc_usermsg( irc, "Deactivating all active (re)connections..." );
			
			for( a = irc->accounts; a; a = a->next )
			{
				if( a->ic )
					account_off( irc, a );
				else if( a->reconnect )
					cancel_auto_reconnect( a );
			}
		}
		else if( ( a = account_get( irc, cmd[2] ) ) )
		{
			if( a->ic )
			{
				account_off( irc, a );
			}
			else if( a->reconnect )
			{
				cancel_auto_reconnect( a );
				irc_usermsg( irc, "Reconnect cancelled" );
			}
			else
			{
				irc_usermsg( irc, "Account already offline" );
				return;
			}
		}
		else
		{
			irc_usermsg( irc, "Invalid account" );
			return;
		}
	}
	else if( g_strcasecmp( cmd[1], "set" ) == 0 )
	{
<<<<<<< HEAD
		char *acc_handle, *set_name = NULL, *tmp;
		
		if( !cmd[2] )
		{
			irc_usermsg( irc, "Not enough parameters given (need %d)", 2 );
			return;
		}
		
		if( g_strncasecmp( cmd[2], "-del", 4 ) == 0 )
			acc_handle = g_strdup( cmd[3] );
		else
			acc_handle = g_strdup( cmd[2] );
		
		if( !acc_handle )
		{
			irc_usermsg( irc, "Not enough parameters given (need %d)", 3 );
			return;
		}
		
		if( ( tmp = strchr( acc_handle, '/' ) ) )
		{
			*tmp = 0;
			set_name = tmp + 1;
		}
		
		if( ( a = account_get( irc, acc_handle ) ) == NULL )
		{
			g_free( acc_handle );
			irc_usermsg( irc, "Invalid account" );
			return;
		}
		
		if( cmd[3] && set_name )
		{
			set_t *s = set_find( &a->set, set_name );
			int st;
			
			if( a->ic && s && s->flags & ACC_SET_OFFLINE_ONLY )
			{
				g_free( acc_handle );
				irc_usermsg( irc, "This setting can only be changed when the account is %s-line", "off" );
				return;
			}
			else if( !a->ic && s && s->flags & ACC_SET_ONLINE_ONLY )
			{
				g_free( acc_handle );
				irc_usermsg( irc, "This setting can only be changed when the account is %s-line", "on" );
				return;
			}
			
			if( g_strncasecmp( cmd[2], "-del", 4 ) == 0 )
				st = set_reset( &a->set, set_name );
			else
				st = set_setstr( &a->set, set_name, cmd[3] );
			
			if( set_getstr( &a->set, set_name ) == NULL )
			{
				if( st )
					irc_usermsg( irc, "Setting changed successfully" );
				else
					irc_usermsg( irc, "Failed to change setting" );
			}
			else
			{
				cmd_showset( irc, &a->set, set_name );
			}
		}
		else if( set_name )
		{
			cmd_showset( irc, &a->set, set_name );
		}
		else
		{
			set_t *s = a->set;
			while( s )
			{
				cmd_showset( irc, &s, s->key );
				s = s->next;
			}
		}
=======
		MIN_ARGS( 2 );
>>>>>>> 9e768da7
		
		cmd_set_real( irc, cmd + 1, cmd_account_set_findhead, cmd_account_set_checkflags );
	}
	else
	{
		irc_usermsg( irc, "Unknown command: %s %s. Please use \x02help commands\x02 to get a list of available commands.", "account", cmd[1] );
	}
}

static void cmd_add( irc_t *irc, char **cmd )
{
	account_t *a;
	int add_on_server = 1;
	
	if( g_strcasecmp( cmd[1], "-tmp" ) == 0 )
	{
		MIN_ARGS( 3 );
		add_on_server = 0;
		cmd ++;
	}
	
	if( !( a = account_get( irc, cmd[1] ) ) )
	{
		irc_usermsg( irc, "Invalid account" );
		return;
	}
	else if( !( a->ic && ( a->ic->flags & OPT_LOGGED_IN ) ) )
	{
		irc_usermsg( irc, "That account is not on-line" );
		return;
	}
	
	if( cmd[3] )
	{
		if( !nick_ok( cmd[3] ) )
		{
			irc_usermsg( irc, "The requested nick `%s' is invalid", cmd[3] );
			return;
		}
		else if( user_find( irc, cmd[3] ) )
		{
			irc_usermsg( irc, "The requested nick `%s' already exists", cmd[3] );
			return;
		}
		else
		{
			nick_set( a, cmd[2], cmd[3] );
		}
	}
	
	if( add_on_server )
		a->ic->acc->prpl->add_buddy( a->ic, cmd[2], NULL );
	else
		/* Yeah, officially this is a call-*back*... So if we just
		   called add_buddy, we'll wait for the IM server to respond
		   before we do this. */
		imcb_add_buddy( a->ic, cmd[2], NULL );
	
	irc_usermsg( irc, "Adding `%s' to your contact list", cmd[2]  );
}

static void cmd_info( irc_t *irc, char **cmd )
{
	struct im_connection *ic;
	account_t *a;
	
	if( !cmd[2] )
	{
		user_t *u = user_find( irc, cmd[1] );
		if( !u || !u->ic )
		{
			irc_usermsg( irc, "Nick `%s' does not exist", cmd[1] );
			return;
		}
		ic = u->ic;
		cmd[2] = u->handle;
	}
	else if( !( a = account_get( irc, cmd[1] ) ) )
	{
		irc_usermsg( irc, "Invalid account" );
		return;
	}
	else if( !( ( ic = a->ic ) && ( a->ic->flags & OPT_LOGGED_IN ) ) )
	{
		irc_usermsg( irc, "That account is not on-line" );
		return;
	}
	
	if( !ic->acc->prpl->get_info )
	{
		irc_usermsg( irc, "Command `%s' not supported by this protocol", cmd[0] );
	}
	else
	{
		ic->acc->prpl->get_info( ic, cmd[2] );
	}
}

static void cmd_rename( irc_t *irc, char **cmd )
{
	user_t *u;
	
	if( g_strcasecmp( cmd[1], irc->nick ) == 0 )
	{
		irc_usermsg( irc, "Nick `%s' can't be changed", cmd[1] );
	}
	else if( user_find( irc, cmd[2] ) && ( nick_cmp( cmd[1], cmd[2] ) != 0 ) )
	{
		irc_usermsg( irc, "Nick `%s' already exists", cmd[2] );
	}
	else if( !nick_ok( cmd[2] ) )
	{
		irc_usermsg( irc, "Nick `%s' is invalid", cmd[2] );
	}
	else if( !( u = user_find( irc, cmd[1] ) ) )
	{
		irc_usermsg( irc, "Nick `%s' does not exist", cmd[1] );
	}
	else
	{
		user_rename( irc, cmd[1], cmd[2] );
		irc_write( irc, ":%s!%s@%s NICK %s", cmd[1], u->user, u->host, cmd[2] );
		if( g_strcasecmp( cmd[1], irc->mynick ) == 0 )
		{
			g_free( irc->mynick );
			irc->mynick = g_strdup( cmd[2] );
			
			/* If we're called internally (user did "set root_nick"),
			   let's not go O(INF). :-) */
			if( strcmp( cmd[0], "set_rename" ) != 0 )
				set_setstr( &irc->set, "root_nick", cmd[2] );
		}
		else if( u->send_handler == buddy_send_handler )
		{
			nick_set( u->ic->acc, u->handle, cmd[2] );
		}
		
		irc_usermsg( irc, "Nick successfully changed" );
	}
}

char *set_eval_root_nick( set_t *set, char *new_nick )
{
	irc_t *irc = set->data;
	
	if( strcmp( irc->mynick, new_nick ) != 0 )
	{
		char *cmd[] = { "set_rename", irc->mynick, new_nick, NULL };
		
		cmd_rename( irc, cmd );
	}
	
	return strcmp( irc->mynick, new_nick ) == 0 ? new_nick : SET_INVALID;
}

static void cmd_remove( irc_t *irc, char **cmd )
{
	user_t *u;
	char *s;
	
	if( !( u = user_find( irc, cmd[1] ) ) || !u->ic )
	{
		irc_usermsg( irc, "Buddy `%s' not found", cmd[1] );
		return;
	}
	s = g_strdup( u->handle );
	
	u->ic->acc->prpl->remove_buddy( u->ic, u->handle, NULL );
	nick_del( u->ic->acc, u->handle );
	user_del( irc, cmd[1] );
	
	irc_usermsg( irc, "Buddy `%s' (nick %s) removed from contact list", s, cmd[1] );
	g_free( s );
	
	return;
}

static void cmd_block( irc_t *irc, char **cmd )
{
	struct im_connection *ic;
	account_t *a;
	
	if( !cmd[2] && ( a = account_get( irc, cmd[1] ) ) && a->ic )
	{
		char *format;
		GSList *l;
		
		if( strchr( irc->umode, 'b' ) != NULL )
			format = "%s\t%s";
		else
			format = "%-32.32s  %-16.16s";
		
		irc_usermsg( irc, format, "Handle", "Nickname" );
		for( l = a->ic->deny; l; l = l->next )
		{
			user_t *u = user_findhandle( a->ic, l->data );
			irc_usermsg( irc, format, l->data, u ? u->nick : "(none)" );
		}
		irc_usermsg( irc, "End of list." );
		
		return;
	}
	else if( !cmd[2] )
	{
		user_t *u = user_find( irc, cmd[1] );
		if( !u || !u->ic )
		{
			irc_usermsg( irc, "Nick `%s' does not exist", cmd[1] );
			return;
		}
		ic = u->ic;
		cmd[2] = u->handle;
	}
	else if( !( a = account_get( irc, cmd[1] ) ) )
	{
		irc_usermsg( irc, "Invalid account" );
		return;
	}
	else if( !( ( ic = a->ic ) && ( a->ic->flags & OPT_LOGGED_IN ) ) )
	{
		irc_usermsg( irc, "That account is not on-line" );
		return;
	}
	
	if( !ic->acc->prpl->add_deny || !ic->acc->prpl->rem_permit )
	{
		irc_usermsg( irc, "Command `%s' not supported by this protocol", cmd[0] );
	}
	else
	{
		imc_rem_allow( ic, cmd[2] );
		imc_add_block( ic, cmd[2] );
		irc_usermsg( irc, "Buddy `%s' moved from your allow- to your block-list", cmd[2] );
	}
}

static void cmd_allow( irc_t *irc, char **cmd )
{
	struct im_connection *ic;
	account_t *a;
	
	if( !cmd[2] && ( a = account_get( irc, cmd[1] ) ) && a->ic )
	{
		char *format;
		GSList *l;
		
		if( strchr( irc->umode, 'b' ) != NULL )
			format = "%s\t%s";
		else
			format = "%-32.32s  %-16.16s";
		
		irc_usermsg( irc, format, "Handle", "Nickname" );
		for( l = a->ic->permit; l; l = l->next )
		{
			user_t *u = user_findhandle( a->ic, l->data );
			irc_usermsg( irc, format, l->data, u ? u->nick : "(none)" );
		}
		irc_usermsg( irc, "End of list." );
		
		return;
	}
	else if( !cmd[2] )
	{
		user_t *u = user_find( irc, cmd[1] );
		if( !u || !u->ic )
		{
			irc_usermsg( irc, "Nick `%s' does not exist", cmd[1] );
			return;
		}
		ic = u->ic;
		cmd[2] = u->handle;
	}
	else if( !( a = account_get( irc, cmd[1] ) ) )
	{
		irc_usermsg( irc, "Invalid account" );
		return;
	}
	else if( !( ( ic = a->ic ) && ( a->ic->flags & OPT_LOGGED_IN ) ) )
	{
		irc_usermsg( irc, "That account is not on-line" );
		return;
	}
	
	if( !ic->acc->prpl->rem_deny || !ic->acc->prpl->add_permit )
	{
		irc_usermsg( irc, "Command `%s' not supported by this protocol", cmd[0] );
	}
	else
	{
		imc_rem_block( ic, cmd[2] );
		imc_add_allow( ic, cmd[2] );
		
		irc_usermsg( irc, "Buddy `%s' moved from your block- to your allow-list", cmd[2] );
	}
}

static void cmd_yesno( irc_t *irc, char **cmd )
{
	query_t *q = NULL;
	int numq = 0;
	
	if( irc->queries == NULL )
	{
		irc_usermsg( irc, "Did I ask you something?" );
		return;
	}
	
	/* If there's an argument, the user seems to want to answer another question than the
	   first/last (depending on the query_order setting) one. */
	if( cmd[1] )
	{
		if( sscanf( cmd[1], "%d", &numq ) != 1 )
		{
			irc_usermsg( irc, "Invalid query number" );
			return;
		}
		
		for( q = irc->queries; q; q = q->next, numq -- )
			if( numq == 0 )
				break;
		
		if( !q )
		{
			irc_usermsg( irc, "Uhm, I never asked you something like that..." );
			return;
		}
	}
	
	if( g_strcasecmp( cmd[0], "yes" ) == 0 )
		query_answer( irc, q, 1 );
	else if( g_strcasecmp( cmd[0], "no" ) == 0 )
		query_answer( irc, q, 0 );
}

static void cmd_set( irc_t *irc, char **cmd )
{
<<<<<<< HEAD
	char *set_name = cmd[1];
	
	if( cmd[1] && cmd[2] )
	{
		int st;
		
		if( g_strncasecmp( cmd[1], "-del", 4 ) == 0 )
		{
			st = set_reset( &irc->set, cmd[2] );
			set_name = cmd[2];
		}
		else
		{
			st = set_setstr( &irc->set, cmd[1], cmd[2] );
		}
		
		/* Normally we just show the variable's new/unchanged
		   value as feedback to the user, but this has always
		   caused confusion when changing the password. Give
		   other feedback instead: */
		if( set_getstr( &irc->set, set_name ) == NULL )
		{
			if( st )
				irc_usermsg( irc, "Setting changed successfully" );
			else
				irc_usermsg( irc, "Failed to change setting" );
		}
		else
		{
			cmd_showset( irc, &irc->set, set_name );
		}
	}
	else if( set_name )
	{
		cmd_showset( irc, &irc->set, set_name );

		if( strchr( set_name, '/' ) )
			irc_usermsg( irc, "Warning: / found in setting name, you're probably looking for the `account set' command." );
	}
	else
	{
		set_t *s = irc->set;
		while( s )
		{
			cmd_showset( irc, &s, s->key );
			s = s->next;
		}
	}
=======
	cmd_set_real( irc, cmd, NULL, NULL );
>>>>>>> 9e768da7
}

static void cmd_save( irc_t *irc, char **cmd )
{
	if( ( irc->status & USTATUS_IDENTIFIED ) == 0 )
		irc_usermsg( irc, "Please create an account first" );
	else if( storage_save( irc, NULL, TRUE ) == STORAGE_OK )
		irc_usermsg( irc, "Configuration saved" );
	else
		irc_usermsg( irc, "Configuration could not be saved!" );
}

static void cmd_blist( irc_t *irc, char **cmd )
{
	int online = 0, away = 0, offline = 0;
	user_t *u;
	char s[256];
	char *format;
	int n_online = 0, n_away = 0, n_offline = 0;
	
	if( cmd[1] && g_strcasecmp( cmd[1], "all" ) == 0 )
		online = offline = away = 1;
	else if( cmd[1] && g_strcasecmp( cmd[1], "offline" ) == 0 )
		offline = 1;
	else if( cmd[1] && g_strcasecmp( cmd[1], "away" ) == 0 )
		away = 1;
	else if( cmd[1] && g_strcasecmp( cmd[1], "online" ) == 0 )
		online = 1;
	else
		online =  away = 1;
	
	if( strchr( irc->umode, 'b' ) != NULL )
		format = "%s\t%s\t%s";
	else
		format = "%-16.16s  %-40.40s  %s";
	
	irc_usermsg( irc, format, "Nick", "User/Host/Network", "Status" );
	
	for( u = irc->users; u; u = u->next ) if( u->ic && u->online && !u->away )
	{
		if( online == 1 )
		{
			g_snprintf( s, sizeof( s ) - 1, "%s@%s %s(%s)", u->user, u->host, u->ic->acc->prpl->name, u->ic->acc->user );
			irc_usermsg( irc, format, u->nick, s, "Online" );
		}
		
		n_online ++;
	}

	for( u = irc->users; u; u = u->next ) if( u->ic && u->online && u->away )
	{
		if( away == 1 )
		{
			g_snprintf( s, sizeof( s ) - 1, "%s@%s %s(%s)", u->user, u->host, u->ic->acc->prpl->name, u->ic->acc->user );
			irc_usermsg( irc, format, u->nick, s, u->away );
		}
		n_away ++;
	}
	
	for( u = irc->users; u; u = u->next ) if( u->ic && !u->online )
	{
		if( offline == 1 )
		{
			g_snprintf( s, sizeof( s ) - 1, "%s@%s %s(%s)", u->user, u->host, u->ic->acc->prpl->name, u->ic->acc->user );
			irc_usermsg( irc, format, u->nick, s, "Offline" );
		}
		n_offline ++;
	}
	
	irc_usermsg( irc, "%d buddies (%d available, %d away, %d offline)", n_online + n_away + n_offline, n_online, n_away, n_offline );
}

static void cmd_nick( irc_t *irc, char **cmd ) 
{
	account_t *a;

	if( !cmd[1] || !( a = account_get( irc, cmd[1] ) ) )
	{
		irc_usermsg( irc, "Invalid account");
	}
	else if( !( a->ic && ( a->ic->flags & OPT_LOGGED_IN ) ) )
	{
		irc_usermsg( irc, "That account is not on-line" );
	}
	else if ( !cmd[2] ) 
	{
		irc_usermsg( irc, "Your name is `%s'" , a->ic->displayname ? a->ic->displayname : "NULL" );
	}
	else if ( !a->prpl->set_my_name ) 
	{
		irc_usermsg( irc, "Command `%s' not supported by this protocol", cmd[0] );
	}
	else
	{
		irc_usermsg( irc, "Setting your name to `%s'", cmd[2] );
		
		a->prpl->set_my_name( a->ic, cmd[2] );
	}
}

static void cmd_qlist( irc_t *irc, char **cmd )
{
	query_t *q = irc->queries;
	int num;
	
	if( !q )
	{
		irc_usermsg( irc, "There are no pending questions." );
		return;
	}
	
	irc_usermsg( irc, "Pending queries:" );
	
	for( num = 0; q; q = q->next, num ++ )
		if( q->ic ) /* Not necessary yet, but it might come later */
			irc_usermsg( irc, "%d, %s(%s): %s", num, q->ic->acc->prpl->name, q->ic->acc->user, q->question );
		else
			irc_usermsg( irc, "%d, BitlBee: %s", num, q->question );
}

static void cmd_join_chat( irc_t *irc, char **cmd )
{
	irc_usermsg( irc, "This command is now obsolete. "
	                  "Please try the `chat' command instead." );
}

static set_t **cmd_chat_set_findhead( irc_t *irc, char *id )
{
	struct chat *c;
	
	if( ( c = chat_get( irc, id ) ) )
		return &c->set;
	else
		return NULL;
}

static void cmd_chat( irc_t *irc, char **cmd )
{
	account_t *acc;
	struct chat *c;
	
	if( g_strcasecmp( cmd[1], "add" ) == 0 )
	{
		char *channel, *s;
		
		MIN_ARGS( 3 );
		
		if( !( acc = account_get( irc, cmd[2] ) ) )
		{
			irc_usermsg( irc, "Invalid account" );
			return;
		}
		
		if( cmd[4] == NULL )
		{
			channel = g_strdup( cmd[3] );
			if( ( s = strchr( channel, '@' ) ) )
				*s = 0;
		}
		else
		{
			channel = g_strdup( cmd[4] );
		}
		
		if( strchr( CTYPES, channel[0] ) == NULL )
		{
			s = g_strdup_printf( "%c%s", CTYPES[0], channel );
			g_free( channel );
			channel = s;
		}
		
		if( ( c = chat_add( irc, acc, cmd[3], channel ) ) )
			irc_usermsg( irc, "Chatroom added successfully." );
		else
			irc_usermsg( irc, "Could not add chatroom." );
		
		g_free( channel );
	}
	else if( g_strcasecmp( cmd[1], "list" ) == 0 )
	{
		int i = 0;
		
		if( strchr( irc->umode, 'b' ) )
			irc_usermsg( irc, "Chatroom list:" );
		
		for( c = irc->chatrooms; c; c = c->next )
		{
			irc_usermsg( irc, "%2d. %s(%s) %s, %s", i, c->acc->prpl->name,
			                  c->acc->user, c->handle, c->channel );
			
			i ++;
		}
		irc_usermsg( irc, "End of chatroom list" );
	}
	else if( g_strcasecmp( cmd[1], "set" ) == 0 )
	{
		cmd_set_real( irc, cmd + 1, cmd_chat_set_findhead, NULL );
	}
	else if( g_strcasecmp( cmd[1], "del" ) == 0 )
	{
		MIN_ARGS( 2 );
		
		if( ( c = chat_get( irc, cmd[2] ) ) )
		{
			chat_del( irc, c );
		}
		else
		{
			irc_usermsg( irc, "Could not remove chat." );
		}
	}
	else if( g_strcasecmp( cmd[1], "with" ) == 0 )
	{
		user_t *u;
		
		MIN_ARGS( 2 );
		
		if( ( u = user_find( irc, cmd[2] ) ) && u->ic && u->ic->acc->prpl->chat_with )
		{
			if( !u->ic->acc->prpl->chat_with( u->ic, u->handle ) )
			{
				irc_usermsg( irc, "(Possible) failure while trying to open "
				                  "a groupchat with %s.", u->nick );
			}
		}
		else
		{
			irc_usermsg( irc, "Can't open a groupchat with %s.", cmd[2] );
		}
	}
	else
	{
		irc_usermsg( irc, "Unknown command: %s %s. Please use \x02help commands\x02 to get a list of available commands.", "chat", cmd[1] );
	}



#if 0
	account_t *a;
	struct im_connection *ic;
	char *chat, *channel, *nick = NULL, *password = NULL;
	struct groupchat *c;
	
	if( !( a = account_get( irc, cmd[1] ) ) )
	{
		irc_usermsg( irc, "Invalid account" );
		return;
	}
	else if( !( a->ic && ( a->ic->flags & OPT_LOGGED_IN ) ) )
	{
		irc_usermsg( irc, "That account is not on-line" );
		return;
	}
	else if( a->prpl->chat_join == NULL )
	{
		irc_usermsg( irc, "Command `%s' not supported by this protocol", cmd[0] );
		return;
	}
	ic = a->ic;
	
	chat = cmd[2];
	if( cmd[3] )
	{
		if( strchr( CTYPES, cmd[3][0] ) == NULL )
			channel = g_strdup_printf( "&%s", cmd[3] );
		else
			channel = g_strdup( cmd[3] );
	}
	else
	{
		char *s;
		
		channel = g_strdup_printf( "&%s", chat );
		if( ( s = strchr( channel, '@' ) ) )
			*s = 0;
	}
	if( cmd[3] && cmd[4] )
		nick = cmd[4];
	else
		nick = irc->nick;
	if( cmd[3] && cmd[4] && cmd[5] )
		password = cmd[5];
	
	if( !nick_ok( channel + 1 ) )
	{
		irc_usermsg( irc, "Invalid channel name: %s", channel );
		g_free( channel );
		return;
	}
	else if( g_strcasecmp( channel, irc->channel ) == 0 || irc_chat_by_channel( irc, channel ) )
	{
		irc_usermsg( irc, "Channel already exists: %s", channel );
		g_free( channel );
		return;
	}
	
	if( ( c = a->prpl->chat_join( ic, chat, nick, password ) ) )
	{
		g_free( c->channel );
		c->channel = channel;
	}
	else
	{
		irc_usermsg( irc, "Tried to join chat, not sure if this was successful" );
		g_free( channel );
	}
#endif
}

const command_t commands[] = {
	{ "help",           0, cmd_help,           0 }, 
	{ "identify",       1, cmd_identify,       0 },
	{ "register",       1, cmd_register,       0 },
	{ "drop",           1, cmd_drop,           0 },
	{ "account",        1, cmd_account,        0 },
	{ "add",            2, cmd_add,            0 },
	{ "info",           1, cmd_info,           0 },
	{ "rename",         2, cmd_rename,         0 },
	{ "remove",         1, cmd_remove,         0 },
	{ "block",          1, cmd_block,          0 },
	{ "allow",          1, cmd_allow,          0 },
	{ "save",           0, cmd_save,           0 },
	{ "set",            0, cmd_set,            0 },
	{ "yes",            0, cmd_yesno,          0 },
	{ "no",             0, cmd_yesno,          0 },
	{ "blist",          0, cmd_blist,          0 },
	{ "nick",           1, cmd_nick,           0 },
	{ "qlist",          0, cmd_qlist,          0 },
	{ "join_chat",      2, cmd_join_chat,      0 },
<<<<<<< HEAD
	{ "otr",            1, cmd_otr,            0 },	
=======
	{ "chat",           1, cmd_chat,           0 },
>>>>>>> 9e768da7
	{ NULL }
};<|MERGE_RESOLUTION|>--- conflicted
+++ resolved
@@ -259,8 +259,6 @@
 		irc_usermsg( irc, "%s is empty", key );
 }
 
-<<<<<<< HEAD
-=======
 typedef set_t** (*cmd_set_findhead)( irc_t*, char* );
 typedef int (*cmd_set_checkflags)( irc_t*, set_t *set );
 
@@ -376,7 +374,6 @@
 	return 1;
 }
 
->>>>>>> 9e768da7
 static void cmd_account( irc_t *irc, char **cmd )
 {
 	account_t *a;
@@ -547,90 +544,7 @@
 	}
 	else if( g_strcasecmp( cmd[1], "set" ) == 0 )
 	{
-<<<<<<< HEAD
-		char *acc_handle, *set_name = NULL, *tmp;
-		
-		if( !cmd[2] )
-		{
-			irc_usermsg( irc, "Not enough parameters given (need %d)", 2 );
-			return;
-		}
-		
-		if( g_strncasecmp( cmd[2], "-del", 4 ) == 0 )
-			acc_handle = g_strdup( cmd[3] );
-		else
-			acc_handle = g_strdup( cmd[2] );
-		
-		if( !acc_handle )
-		{
-			irc_usermsg( irc, "Not enough parameters given (need %d)", 3 );
-			return;
-		}
-		
-		if( ( tmp = strchr( acc_handle, '/' ) ) )
-		{
-			*tmp = 0;
-			set_name = tmp + 1;
-		}
-		
-		if( ( a = account_get( irc, acc_handle ) ) == NULL )
-		{
-			g_free( acc_handle );
-			irc_usermsg( irc, "Invalid account" );
-			return;
-		}
-		
-		if( cmd[3] && set_name )
-		{
-			set_t *s = set_find( &a->set, set_name );
-			int st;
-			
-			if( a->ic && s && s->flags & ACC_SET_OFFLINE_ONLY )
-			{
-				g_free( acc_handle );
-				irc_usermsg( irc, "This setting can only be changed when the account is %s-line", "off" );
-				return;
-			}
-			else if( !a->ic && s && s->flags & ACC_SET_ONLINE_ONLY )
-			{
-				g_free( acc_handle );
-				irc_usermsg( irc, "This setting can only be changed when the account is %s-line", "on" );
-				return;
-			}
-			
-			if( g_strncasecmp( cmd[2], "-del", 4 ) == 0 )
-				st = set_reset( &a->set, set_name );
-			else
-				st = set_setstr( &a->set, set_name, cmd[3] );
-			
-			if( set_getstr( &a->set, set_name ) == NULL )
-			{
-				if( st )
-					irc_usermsg( irc, "Setting changed successfully" );
-				else
-					irc_usermsg( irc, "Failed to change setting" );
-			}
-			else
-			{
-				cmd_showset( irc, &a->set, set_name );
-			}
-		}
-		else if( set_name )
-		{
-			cmd_showset( irc, &a->set, set_name );
-		}
-		else
-		{
-			set_t *s = a->set;
-			while( s )
-			{
-				cmd_showset( irc, &s, s->key );
-				s = s->next;
-			}
-		}
-=======
 		MIN_ARGS( 2 );
->>>>>>> 9e768da7
 		
 		cmd_set_real( irc, cmd + 1, cmd_account_set_findhead, cmd_account_set_checkflags );
 	}
@@ -967,58 +881,7 @@
 
 static void cmd_set( irc_t *irc, char **cmd )
 {
-<<<<<<< HEAD
-	char *set_name = cmd[1];
-	
-	if( cmd[1] && cmd[2] )
-	{
-		int st;
-		
-		if( g_strncasecmp( cmd[1], "-del", 4 ) == 0 )
-		{
-			st = set_reset( &irc->set, cmd[2] );
-			set_name = cmd[2];
-		}
-		else
-		{
-			st = set_setstr( &irc->set, cmd[1], cmd[2] );
-		}
-		
-		/* Normally we just show the variable's new/unchanged
-		   value as feedback to the user, but this has always
-		   caused confusion when changing the password. Give
-		   other feedback instead: */
-		if( set_getstr( &irc->set, set_name ) == NULL )
-		{
-			if( st )
-				irc_usermsg( irc, "Setting changed successfully" );
-			else
-				irc_usermsg( irc, "Failed to change setting" );
-		}
-		else
-		{
-			cmd_showset( irc, &irc->set, set_name );
-		}
-	}
-	else if( set_name )
-	{
-		cmd_showset( irc, &irc->set, set_name );
-
-		if( strchr( set_name, '/' ) )
-			irc_usermsg( irc, "Warning: / found in setting name, you're probably looking for the `account set' command." );
-	}
-	else
-	{
-		set_t *s = irc->set;
-		while( s )
-		{
-			cmd_showset( irc, &s, s->key );
-			s = s->next;
-		}
-	}
-=======
 	cmd_set_real( irc, cmd, NULL, NULL );
->>>>>>> 9e768da7
 }
 
 static void cmd_save( irc_t *irc, char **cmd )
@@ -1348,10 +1211,7 @@
 	{ "nick",           1, cmd_nick,           0 },
 	{ "qlist",          0, cmd_qlist,          0 },
 	{ "join_chat",      2, cmd_join_chat,      0 },
-<<<<<<< HEAD
 	{ "otr",            1, cmd_otr,            0 },	
-=======
 	{ "chat",           1, cmd_chat,           0 },
->>>>>>> 9e768da7
 	{ NULL }
 };