  /********************************************************************\
  * BitlBee -- An IRC to other IM-networks gateway                     *
  *                                                                    *
  * Copyright 2002-2004 Wilmer van der Gaast and others                *
  \********************************************************************/

/* Support for multiple storage backends */

/* Copyright (C) 2005 Jelmer Vernooij <jelmer@samba.org> */

/*
  This program is free software; you can redistribute it and/or modify
  it under the terms of the GNU General Public License as published by
  the Free Software Foundation; either version 2 of the License, or
  (at your option) any later version.

  This program is distributed in the hope that it will be useful,
  but WITHOUT ANY WARRANTY; without even the implied warranty of
  MERCHANTABILITY or FITNESS FOR A PARTICULAR PURPOSE.  See the
  GNU General Public License for more details.

  You should have received a copy of the GNU General Public License with
  the Debian GNU/Linux distribution in /usr/share/common-licenses/GPL;
  if not, write to the Free Software Foundation, Inc., 59 Temple Place,
  Suite 330, Boston, MA  02111-1307  USA
*/

#define BITLBEE_CORE
#include "bitlbee.h"
#include "crypting.h"
#include "otr.h"

extern storage_t storage_text;
extern storage_t storage_xml;

static GList *storage_backends = NULL;

void register_storage_backend(storage_t *backend)
{
	storage_backends = g_list_append(storage_backends, backend);
}

static storage_t *storage_init_single(const char *name)
{
	GList *gl;
	storage_t *st = NULL;

	for (gl = storage_backends; gl; gl = gl->next) {
		st = gl->data;
		if (strcmp(st->name, name) == 0)
			break;
	}

	if (gl == NULL) 
		return NULL;

	if (st->init)
		st->init();

	return st;
}

GList *storage_init(const char *primary, char **migrate)
{
	GList *ret = NULL;
	int i;
	storage_t *storage;
	
	register_storage_backend(&storage_text);
	register_storage_backend(&storage_xml);
	
	storage = storage_init_single(primary);
	if (storage == NULL && storage->save == NULL)
		return NULL;

	ret = g_list_append(ret, storage);

	for (i = 0; migrate && migrate[i]; i++) {
		storage = storage_init_single(migrate[i]);
	
		if (storage)
			ret = g_list_append(ret, storage);
	}

	return ret;
}

storage_status_t storage_check_pass (const char *nick, const char *password)
{
	GList *gl;
	
	/* Loop until we don't get NO_SUCH_USER */

	for (gl = global.storage; gl; gl = gl->next) {
		storage_t *st = gl->data;
		storage_status_t status;

		status = st->check_pass(nick, password);
		if (status != STORAGE_NO_SUCH_USER)
			return status;
	}
	
	return STORAGE_NO_SUCH_USER;
}

storage_status_t storage_load (irc_t * irc, const char *password)
{
	GList *gl;
	
	if (irc && irc->status & USTATUS_IDENTIFIED)
		return STORAGE_OTHER_ERROR;
	
	/* Loop until we don't get NO_SUCH_USER */
	for (gl = global.storage; gl; gl = gl->next) {
		storage_t *st = gl->data;
		storage_status_t status;

		status = st->load(irc, password);
<<<<<<< HEAD
		if (status == STORAGE_OK) {
			otr_load(irc);
=======
		if (status == STORAGE_OK)
>>>>>>> 9e768da7
			return status;
		
		if (status != STORAGE_NO_SUCH_USER) 
			return status;
	}
	
	return STORAGE_NO_SUCH_USER;
}

storage_status_t storage_save (irc_t *irc, char *password, int overwrite)
{
	storage_status_t st;
	
	if (password != NULL) {
		/* Should only use this in the "register" command. */
		if (irc->password || overwrite)
			return STORAGE_OTHER_ERROR;
		
		irc_setpass(irc, password);
	} else if ((irc->status & USTATUS_IDENTIFIED) == 0) {
		return STORAGE_NO_SUCH_USER;
	}
<<<<<<< HEAD

	otr_save(irc);
=======
	
>>>>>>> 9e768da7
	st = ((storage_t *)global.storage->data)->save(irc, overwrite);
	
	if (password != NULL) {
		irc_setpass(irc, NULL);
	}
	
	return st;
}

storage_status_t storage_remove (const char *nick, const char *password)
{
	GList *gl;
	storage_status_t ret = STORAGE_OK;
	
	/* Remove this account from all storage backends. If this isn't 
	 * done, the account will still be usable, it'd just be 
	 * loaded from a different backend. */
	for (gl = global.storage; gl; gl = gl->next) {
		storage_t *st = gl->data;
		storage_status_t status;

		status = st->remove(nick, password);
		if (status != STORAGE_NO_SUCH_USER && status != STORAGE_OK)
			ret = status;
	}
	if (ret == STORAGE_OK) {
		otr_remove(nick);
	}
	
	return ret;
}

#if 0
Not using this yet. Test thoroughly before adding UI hooks to this function.

storage_status_t storage_rename (const char *onick, const char *nnick, const char *password)
{
	storage_status_t status;
	GList *gl = global.storage;
	storage_t *primary_storage = gl->data;
	irc_t *irc;
	
	/* First, try to rename in the current write backend, assuming onick 
	 * is stored there */
	status = primary_storage->rename(onick, nnick, password);
	if (status != STORAGE_NO_SUCH_USER) {
		otr_rename(onick, nnick);
		return status;
	}

	/* Try to load from a migration backend and save to the current backend. 
	 * Explicitly remove the account from the migration backend as otherwise 
	 * it'd still be usable under the old name */
	
	irc = g_new0(irc_t, 1);
	status = storage_load(onick, password, irc);
	if (status != STORAGE_OK) {
		irc_free(irc);
		return status;
	}

	g_free(irc->nick);
	irc->nick = g_strdup(nnick);

	status = storage_save(irc, FALSE);
	if (status != STORAGE_OK) {
		irc_free(irc);
		return status;
	}
	irc_free(irc);

	storage_remove(onick, password);
	otr_rename(onick, nnick);

	return STORAGE_OK;
}
#endif<|MERGE_RESOLUTION|>--- conflicted
+++ resolved
@@ -116,14 +116,10 @@
 		storage_status_t status;
 
 		status = st->load(irc, password);
-<<<<<<< HEAD
 		if (status == STORAGE_OK) {
 			otr_load(irc);
-=======
-		if (status == STORAGE_OK)
->>>>>>> 9e768da7
 			return status;
-		
+		}
 		if (status != STORAGE_NO_SUCH_USER) 
 			return status;
 	}
@@ -144,12 +140,8 @@
 	} else if ((irc->status & USTATUS_IDENTIFIED) == 0) {
 		return STORAGE_NO_SUCH_USER;
 	}
-<<<<<<< HEAD
 
 	otr_save(irc);
-=======
-	
->>>>>>> 9e768da7
 	st = ((storage_t *)global.storage->data)->save(irc, overwrite);
 	
 	if (password != NULL) {
