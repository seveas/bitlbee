--- conflicted
+++ resolved
@@ -48,11 +48,8 @@
 	char **migrate_storage;
 	int ping_interval;
 	int ping_timeout;
-<<<<<<< HEAD
+	char *user;
 	size_t max_filetransfer_size;
-=======
-	char *user;
->>>>>>> aaf92a9e
 } conf_t;
 
 G_GNUC_MALLOC conf_t *conf_load( int argc, char *argv[] );
