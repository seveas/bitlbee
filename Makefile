###########################
## Makefile for BitlBee  ##
##                       ##
## Copyright 2002 Lintux ##
###########################

### DEFINITIONS

-include Makefile.settings

# Program variables
<<<<<<< HEAD
objects = account.o bitlbee.o crypting.o help.o ini.o ipc.o irc.o irc_commands.o nick.o query.o root_commands.o set.o storage.o storage_text.o url.o user.o util.o
=======
objects = account.o bitlbee.o conf.o crypting.o help.o ini.o ipc.o irc.o irc_commands.o log.o nick.o query.o root_commands.o set.o storage.o storage_text.o unix.o url.o user.o util.o
headers = account.h bitlbee.h commands.h conf.h config.h crypting.h help.h ini.h ipc.h irc.h log.h nick.h query.h set.h sock.h storage.h url.h user.h protocols/http_client.h protocols/md5.h protocols/nogaim.h protocols/proxy.h protocols/sha.h protocols/ssl_client.h
>>>>>>> fc630f9f
subdirs = protocols

ifeq ($(ARCH),Windows)
objects += win32.o
else
objects += unix.o conf.o log.o
endif

# Expansion of variables
subdirobjs = $(foreach dir,$(subdirs),$(dir)/$(dir).o)
CFLAGS += -Wall

all: $(OUTFILE)
	$(MAKE) -C doc

uninstall: uninstall-bin uninstall-doc 
	@echo -e '\nmake uninstall does not remove files in '$(DESTDIR)$(ETCDIR)', you can use make uninstall-etc to do that.\n'

install: install-bin install-doc
	@if ! [ -d $(DESTDIR)$(CONFIG) ]; then echo -e '\nThe configuration directory $(DESTDIR)$(CONFIG) does not exist yet, don'\''t forget to create it!'; fi
	@if ! [ -e $(DESTDIR)$(ETCDIR)/bitlbee.conf ]; then echo -e '\nNo files are installed in '$(DESTDIR)$(ETCDIR)' by make install. Run make install-etc to do that.'; fi
	@echo

.PHONY:   install   install-bin   install-etc   install-doc \
        uninstall uninstall-bin uninstall-etc uninstall-doc \
        all clean distclean tar $(subdirs)

Makefile.settings:
	@echo
	@echo Run ./configure to create Makefile.settings, then rerun make
	@echo

clean: $(subdirs)
	rm -f *.o $(OUTFILE) core utils/bitlbeed encode decode

distclean: clean $(subdirs)
	rm -f Makefile.settings config.h
	find . -name 'DEADJOE' -o -name '*.orig' -o -name '*.rej' -o -name '*~' -exec rm -f {} \;

install-doc:
	$(MAKE) -C doc install

uninstall-doc:
	$(MAKE) -C doc uninstall

install-bin:
	mkdir -p $(DESTDIR)$(BINDIR)
	install -m 0755 $(OUTFILE) $(DESTDIR)$(BINDIR)/$(OUTFILE)

uninstall-bin:
	rm -f $(DESTDIR)$(BINDIR)/$(OUTFILE)

install-dev:
	mkdir -p $(DESTDIR)$(INCLUDEDIR)
	install -m 0644 $(headers) $(DESTDIR)$(INCLUDEDIR)
	mkdir -p $(DESTDIR)$(PCDIR)
	install -m 0644 bitlbee.pc $(DESTDIR)$(PCDIR)

uninstall-dev:
	rm -f $(foreach hdr,$(headers),$(DESTDIR)$(INCLUDEDIR)/$(hdr))
	-rmdir $(DESTDIR)$(INCLUDEDIR)
	rm -f $(DESTDIR)$(PCDIR)/bitlbee.pc

install-etc:
	mkdir -p $(DESTDIR)$(ETCDIR)
	install -m 0644 motd.txt $(DESTDIR)$(ETCDIR)/motd.txt
	install -m 0644 bitlbee.conf $(DESTDIR)$(ETCDIR)/bitlbee.conf

uninstall-etc:
	rm -f $(DESTDIR)$(ETCDIR)/motd.txt
	rm -f $(DESTDIR)$(ETCDIR)/bitlbee.conf
	-rmdir $(DESTDIR)$(ETCDIR)

tar:
	fakeroot debian/rules clean || make distclean
	x=$$(basename $$(pwd)); \
	cd ..; \
	tar czf $$x.tar.gz --exclude=debian --exclude=.bzr $$x

$(subdirs):
	@$(MAKE) -C $@ $(MAKECMDGOALS)

$(objects): %.o: %.c
	@echo '*' Compiling $<
	@$(CC) -c $(CFLAGS) $< -o $@

$(objects): Makefile Makefile.settings config.h

$(OUTFILE): $(objects) $(subdirs)
	@echo '*' Linking $(OUTFILE)
	@$(CC) $(objects) $(subdirobjs) -o $(OUTFILE) $(LFLAGS) $(EFLAGS)
ifndef DEBUG
	@echo '*' Stripping $(OUTFILE)
	@-$(STRIP) $(OUTFILE)
endif

encode: crypting.c
	$(CC) crypting.c protocols/md5.c $(CFLAGS) -o encode -DCRYPTING_MAIN $(CFLAGS) $(EFLAGS) $(LFLAGS)

decode: encode
	cp encode decode

ctags: 
	ctags `find . -name "*.c"` `find . -name "*.h"`<|MERGE_RESOLUTION|>--- conflicted
+++ resolved
@@ -9,12 +9,8 @@
 -include Makefile.settings
 
 # Program variables
-<<<<<<< HEAD
 objects = account.o bitlbee.o crypting.o help.o ini.o ipc.o irc.o irc_commands.o nick.o query.o root_commands.o set.o storage.o storage_text.o url.o user.o util.o
-=======
-objects = account.o bitlbee.o conf.o crypting.o help.o ini.o ipc.o irc.o irc_commands.o log.o nick.o query.o root_commands.o set.o storage.o storage_text.o unix.o url.o user.o util.o
 headers = account.h bitlbee.h commands.h conf.h config.h crypting.h help.h ini.h ipc.h irc.h log.h nick.h query.h set.h sock.h storage.h url.h user.h protocols/http_client.h protocols/md5.h protocols/nogaim.h protocols/proxy.h protocols/sha.h protocols/ssl_client.h
->>>>>>> fc630f9f
 subdirs = protocols
 
 ifeq ($(ARCH),Windows)
