  /********************************************************************\
  * BitlBee -- An IRC to other IM-networks gateway                     *
  *                                                                    *
  * Copyright 2002-2004 Wilmer van der Gaast and others                *
  \********************************************************************/

/* The big hairy IRCd part of the project                               */

/*
  This program is free software; you can redistribute it and/or modify
  it under the terms of the GNU General Public License as published by
  the Free Software Foundation; either version 2 of the License, or
  (at your option) any later version.

  This program is distributed in the hope that it will be useful,
  but WITHOUT ANY WARRANTY; without even the implied warranty of
  MERCHANTABILITY or FITNESS FOR A PARTICULAR PURPOSE.  See the
  GNU General Public License for more details.

  You should have received a copy of the GNU General Public License with
  the Debian GNU/Linux distribution in /usr/share/common-licenses/GPL;
  if not, write to the Free Software Foundation, Inc., 59 Temple Place,
  Suite 330, Boston, MA  02111-1307  USA
*/

#define BITLBEE_CORE
#include "bitlbee.h"
#include "crypting.h"
#include "ipc.h"

static gboolean irc_userping( gpointer _irc, int fd, b_input_condition cond );

GSList *irc_connection_list = NULL;

static char *passchange( irc_t *irc, void *set, char *value )
{
	irc_setpass( irc, value );
	irc_usermsg( irc, "Password successfully changed" );
	return NULL;
}

irc_t *irc_new( int fd )
{
	irc_t *irc;
	struct hostent *peer;
	unsigned int i;
	char buf[128];
#ifdef IPV6
	struct sockaddr_in6 sock6[1];
	unsigned int i6;
#endif
	struct sockaddr_in sock[1];
	
	irc = g_new0( irc_t, 1 );
	
	irc->fd = fd;
	sock_make_nonblocking( irc->fd );
	
	irc->r_watch_source_id = b_input_add( irc->fd, GAIM_INPUT_READ, bitlbee_io_current_client_read, irc );
	
	irc->status = USTATUS_OFFLINE;
	irc->last_pong = gettime();
	
	irc->userhash = g_hash_table_new( g_str_hash, g_str_equal );
	irc->watches = g_hash_table_new( g_str_hash, g_str_equal );
	
	strcpy( irc->umode, UMODE );
	irc->mynick = g_strdup( ROOT_NICK );
	irc->channel = g_strdup( ROOT_CHAN );
	
	i = sizeof( *sock );
#ifdef IPV6
	i6 = sizeof( *sock6 );
#endif
	
	if( global.conf->hostname )
		irc->myhost = g_strdup( global.conf->hostname );
#ifdef IPV6
	else if( getsockname( irc->fd, (struct sockaddr*) sock6, &i6 ) == 0 && sock6->sin6_family == AF_INET6 )
	{
		if( ( peer = gethostbyaddr( (char*) &sock6->sin6_addr, sizeof( sock6->sin6_addr ), AF_INET6 ) ) )
			irc->myhost = g_strdup( peer->h_name );
		else if( inet_ntop( AF_INET6, &sock6->sin6_addr, buf, sizeof( buf ) - 1 ) != NULL )
			irc->myhost = g_strdup( ipv6_unwrap( buf ) );
	}
#endif
	else if( getsockname( irc->fd, (struct sockaddr*) sock, &i ) == 0 && sock->sin_family == AF_INET )
	{
		if( ( peer = gethostbyaddr( (char*) &sock->sin_addr, sizeof( sock->sin_addr ), AF_INET ) ) )
			irc->myhost = g_strdup( peer->h_name );
		else if( inet_ntop( AF_INET, &sock->sin_addr, buf, sizeof( buf ) - 1 ) != NULL )
			irc->myhost = g_strdup( buf );
	}
	
	i = sizeof( *sock );
#ifdef IPV6
	i6 = sizeof( *sock6 );
	if( getpeername( irc->fd, (struct sockaddr*) sock6, &i6 ) == 0 && sock6->sin6_family == AF_INET6 )
	{
		if( ( peer = gethostbyaddr( (char*) &sock6->sin6_addr, sizeof( sock6->sin6_addr ), AF_INET6 ) ) )
			irc->host = g_strdup( peer->h_name );
		else if( inet_ntop( AF_INET6, &sock6->sin6_addr, buf, sizeof( buf ) - 1 ) != NULL )
			irc->host = g_strdup( ipv6_unwrap( buf ) );
	}
	else
#endif
	if( getpeername( irc->fd, (struct sockaddr*) sock, &i ) == 0 && sock->sin_family == AF_INET )
	{
		if( ( peer = gethostbyaddr( (char*) &sock->sin_addr, sizeof( sock->sin_addr ), AF_INET ) ) )
			irc->host = g_strdup( peer->h_name );
		else if( inet_ntop( AF_INET, &sock->sin_addr, buf, sizeof( buf ) - 1 ) != NULL )
			irc->host = g_strdup( buf );
	}
	
	/* Rare, but possible. */
	if( !irc->host ) irc->host = g_strdup( "localhost." );
	if( !irc->myhost ) irc->myhost = g_strdup( "localhost." );

	if( global.conf->ping_interval > 0 && global.conf->ping_timeout > 0 )
		irc->ping_source_id = b_timeout_add( global.conf->ping_interval * 1000, irc_userping, irc );
	
	irc_write( irc, ":%s NOTICE AUTH :%s", irc->myhost, "BitlBee-IRCd initialized, please go on" );

	irc_connection_list = g_slist_append( irc_connection_list, irc );
	
	set_add( &irc->set, "away_devoice", "true",  set_eval_away_devoice, irc );
	set_add( &irc->set, "auto_connect", "true", set_eval_bool, irc );
	set_add( &irc->set, "auto_reconnect", "false", set_eval_bool, irc );
	set_add( &irc->set, "auto_reconnect_delay", "300", set_eval_int, irc );
	set_add( &irc->set, "buddy_sendbuffer", "false", set_eval_bool, irc );
	set_add( &irc->set, "buddy_sendbuffer_delay", "200", set_eval_int, irc );
	set_add( &irc->set, "charset", "iso8859-1", set_eval_charset, irc );
	set_add( &irc->set, "debug", "false", set_eval_bool, irc );
	set_add( &irc->set, "default_target", "root", NULL, irc );
	set_add( &irc->set, "display_namechanges", "false", set_eval_bool, irc );
	set_add( &irc->set, "handle_unknown", "root", NULL, irc );
	set_add( &irc->set, "lcnicks", "true", set_eval_bool, irc );
	set_add( &irc->set, "ops", "both", set_eval_ops, irc );
	set_add( &irc->set, "password", NULL, passchange, irc );
	set_add( &irc->set, "private", "true", set_eval_bool, irc );
	set_add( &irc->set, "query_order", "lifo", NULL, irc );
	set_add( &irc->set, "save_on_quit", "true", set_eval_bool, irc );
	set_add( &irc->set, "strip_html", "true", NULL, irc );
	set_add( &irc->set, "to_char", ": ", set_eval_to_char, irc );
	set_add( &irc->set, "typing_notice", "false", set_eval_bool, irc );
	
	conf_loaddefaults( irc );
	
	return( irc );
}

/* immed=1 makes this function pretty much equal to irc_free(), except that
   this one will "log". In case the connection is already broken and we
   shouldn't try to write to it. */
void irc_abort( irc_t *irc, int immed, char *format, ... )
{
	if( format != NULL )
	{
		va_list params;
		char *reason;
		
		va_start( params, format );
		reason = g_strdup_vprintf( format, params );
		va_end( params );
		
		if( !immed )
			irc_write( irc, "ERROR :Closing link: %s", reason );
		
		ipc_to_master_str( "OPERMSG :Client exiting: %s@%s [%s]\r\n",
	                           irc->nick ? irc->nick : "(NONE)", irc->host, reason );
	     	
		g_free( reason );
	}
	else
	{
		if( !immed )
			irc_write( irc, "ERROR :Closing link" );
		
		ipc_to_master_str( "OPERMSG :Client exiting: %s@%s [%s]\r\n",
	        	           irc->nick ? irc->nick : "(NONE)", irc->host, "No reason given" );
	}
	
	irc->status |= USTATUS_SHUTDOWN;
	if( irc->sendbuffer && !immed )
	{
		/* We won't read from this socket anymore. Instead, we'll connect a timer
		   to it that should shut down the connection in a second, just in case
		   bitlbee_.._write doesn't do it first. */
		
		b_event_remove( irc->r_watch_source_id );
		irc->r_watch_source_id = b_timeout_add( 1000, (b_event_handler) irc_free, irc );
	}
	else
	{
		irc_free( irc );
	}
}

static gboolean irc_free_hashkey( gpointer key, gpointer value, gpointer data )
{
	g_free( key );
	
	return( TRUE );
}

/* Because we have no garbage collection, this is quite annoying */
void irc_free(irc_t * irc)
{
	account_t *account;
	user_t *user, *usertmp;
	help_t *helpnode, *helpnodetmp;
	
	log_message( LOGLVL_INFO, "Destroying connection with fd %d", irc->fd );
	
	if( irc->status & USTATUS_IDENTIFIED && set_getint( &irc->set, "save_on_quit" ) ) 
		if( storage_save( irc, TRUE ) != STORAGE_OK )
			irc_usermsg( irc, "Error while saving settings!" );
	
	closesocket( irc->fd );
	
	if( irc->ping_source_id > 0 )
		b_event_remove( irc->ping_source_id );
	b_event_remove( irc->r_watch_source_id );
	if( irc->w_watch_source_id > 0 )
		b_event_remove( irc->w_watch_source_id );
	
	irc_connection_list = g_slist_remove( irc_connection_list, irc );
	
	for (account = irc->accounts; account; account = account->next) {
		if (account->gc) {
			account->gc->wants_to_die = TRUE;
			signoff(account->gc);
		} else if (account->reconnect) {
			cancel_auto_reconnect(account);
		}
	}
	
	g_free(irc->sendbuffer);
	g_free(irc->readbuffer);
	
	g_free(irc->nick);
	g_free(irc->user);
	g_free(irc->host);
	g_free(irc->realname);
	g_free(irc->password);
	
	g_free(irc->myhost);
	g_free(irc->mynick);
	
	g_free(irc->channel);
	
	while (irc->queries != NULL)
		query_del(irc, irc->queries);
	
	while (irc->accounts)
		account_del(irc, irc->accounts);
	
	while (irc->set)
		set_del(&irc->set, irc->set->key);
	
	if (irc->users != NULL) {
		user = irc->users;
		while (user != NULL) {
			g_free(user->nick);
			g_free(user->away);
			g_free(user->handle);
			if(user->user!=user->nick) g_free(user->user);
			if(user->host!=user->nick) g_free(user->host);
			if(user->realname!=user->nick) g_free(user->realname);
			b_event_remove(user->sendbuf_timer);
					
			usertmp = user;
			user = user->next;
			g_free(usertmp);
		}
	}
	
	g_hash_table_foreach_remove(irc->userhash, irc_free_hashkey, NULL);
	g_hash_table_destroy(irc->userhash);
	
	g_hash_table_foreach_remove(irc->watches, irc_free_hashkey, NULL);
	g_hash_table_destroy(irc->watches);
	
	if (irc->help != NULL) {
		helpnode = irc->help;
		while (helpnode != NULL) {
			g_free(helpnode->string);
			
			helpnodetmp = helpnode;
			helpnode = helpnode->next;
			g_free(helpnodetmp);
		}
	}
	g_free(irc);
	
	if( global.conf->runmode == RUNMODE_INETD || global.conf->runmode == RUNMODE_FORKDAEMON )
		b_main_quit();
}

/* USE WITH CAUTION!
   Sets pass without checking */
void irc_setpass (irc_t *irc, const char *pass) 
{
	g_free (irc->password);
	
	if (pass) {
		irc->password = g_strdup (pass);
	} else {
		irc->password = NULL;
	}
}

void irc_process( irc_t *irc )
{
	char **lines, *temp, **cmd, *cs;
	int i;

	if( irc->readbuffer != NULL )
	{
		lines = irc_tokenize( irc->readbuffer );
		
		for( i = 0; *lines[i] != '\0'; i ++ )
		{
			char conv[IRC_MAX_LINE+1];
			
			/* [WvG] Because irc_tokenize splits at every newline, the lines[] list
			    should end with an empty string. This is why this actually works.
			    Took me a while to figure out, Maurits. :-P */
			if( lines[i+1] == NULL )
			{
				temp = g_strdup( lines[i] );
				g_free( irc->readbuffer );
				irc->readbuffer = temp;
				i ++;
				break;
			}
			
			if( ( cs = set_getstr( &irc->set, "charset" ) ) && ( g_strcasecmp( cs, "utf-8" ) != 0 ) )
			{
				conv[IRC_MAX_LINE] = 0;
				if( do_iconv( cs, "UTF-8", lines[i], conv, 0, IRC_MAX_LINE - 2 ) != -1 )
					lines[i] = conv;
			}
			
			if( ( cmd = irc_parse_line( lines[i] ) ) == NULL )
				continue;
			irc_exec( irc, cmd );
			
			g_free( cmd );
			
			/* Shouldn't really happen, but just in case... */
			if( !g_slist_find( irc_connection_list, irc ) )
			{
				g_free( lines );
				return;
			}
		}
		
		if( lines[i] != NULL )
		{
			g_free( irc->readbuffer );
			irc->readbuffer = NULL;
		}
		
		g_free( lines );
	}
}

/* Splits a long string into separate lines. The array is NULL-terminated and, unless the string
   contains an incomplete line at the end, ends with an empty string. */
char **irc_tokenize( char *buffer )
{
	int i, j;
	char **lines;

	/* Count the number of elements we're gonna need. */
	for( i = 0, j = 1; buffer[i] != '\0'; i ++ )
	{
		if( buffer[i] == '\n' )
			if( buffer[i+1] != '\r' && buffer[i+1] != '\n' )
				j ++;
	}
	
	/* Allocate j+1 elements. */
	lines = g_new( char *, j + 1 );
	
	/* NULL terminate our list. */ 
	lines[j] = NULL;
	
	lines[0] = buffer;
	
	/* Split the buffer in several strings, using \r\n as our seperator, where \r is optional.
	 * Although this is not in the RFC, some braindead ircds (newnet's) use this, so some clients might too. 
	 */
	for( i = 0, j = 0; buffer[i] != '\0'; i ++)
	{
		if( buffer[i] == '\n' )
		{
			buffer[i] = '\0';
			
			if( i > 0 && buffer[i-1] == '\r' )
				buffer[i-1] = '\0';
			if( buffer[i+1] != '\r' && buffer[i+1] != '\n' )
				lines[++j] = buffer + i + 1;
		}
	}
	
	return( lines );
}

/* Split an IRC-style line into little parts/arguments. */
char **irc_parse_line( char *line )
{
	int i, j;
	char **cmd;
	
	/* Move the line pointer to the start of the command, skipping spaces and the optional prefix. */
	if( line[0] == ':' )
	{
		for( i = 0; line[i] != ' '; i ++ );
		line = line + i;
	}
	for( i = 0; line[i] == ' '; i ++ );
	line = line + i;
	
	/* If we're already at the end of the line, return. If not, we're going to need at least one element. */
	if( line[0] == '\0')
		return NULL;
	
	/* Count the number of char **cmd elements we're going to need. */
	j = 1;
	for( i = 0; line[i] != '\0'; i ++ )
	{
		if( line[i] == ' ' )
		{
			j ++;
			
			if( line[i+1] == ':' )
				break;
		}
	}	

	/* Allocate the space we need. */
	cmd = g_new( char *, j + 1 );
	cmd[j] = NULL;
	
	/* Do the actual line splitting, format is:
	 * Input: "PRIVMSG #bitlbee :foo bar"
	 * Output: cmd[0]=="PRIVMSG", cmd[1]=="#bitlbee", cmd[2]=="foo bar", cmd[3]==NULL
	 */

	cmd[0] = line;
	for( i = 0, j = 0; line[i] != '\0'; i ++ )
	{
		if( line[i] == ' ' )
		{
			line[i] = '\0';
			cmd[++j] = line + i + 1;
			
			if( line[i+1] == ':' )
			{
				cmd[j] ++;
				break;
			}
		}
	}
	
	return cmd;
}

/* Converts such an array back into a command string. Mainly used for the IPC code right now. */
char *irc_build_line( char **cmd )
{
	int i, len;
	char *s;
	
	if( cmd[0] == NULL )
		return NULL;
	
	len = 1;
	for( i = 0; cmd[i]; i ++ )
		len += strlen( cmd[i] ) + 1;
	
	if( strchr( cmd[i-1], ' ' ) != NULL )
		len ++;
	
	s = g_new0( char, len + 1 );
	for( i = 0; cmd[i]; i ++ )
	{
		if( cmd[i+1] == NULL && strchr( cmd[i], ' ' ) != NULL )
			strcat( s, ":" );
		
		strcat( s, cmd[i] );
		
		if( cmd[i+1] )
			strcat( s, " " );
	}
	strcat( s, "\r\n" );
	
	return s;
}

void irc_reply( irc_t *irc, int code, char *format, ... )
{
	char text[IRC_MAX_LINE];
	va_list params;
	
	va_start( params, format );
	g_vsnprintf( text, IRC_MAX_LINE, format, params );
	va_end( params );
	irc_write( irc, ":%s %03d %s %s", irc->myhost, code, irc->nick?irc->nick:"*", text );
	
	return;
}

int irc_usermsg( irc_t *irc, char *format, ... )
{
	char text[1024];
	va_list params;
	char is_private = 0;
	user_t *u;
	
	u = user_find( irc, irc->mynick );
	is_private = u->is_private;
	
	va_start( params, format );
	g_vsnprintf( text, sizeof( text ), format, params );
	va_end( params );
	
	return( irc_msgfrom( irc, u->nick, text ) );
}

void irc_write( irc_t *irc, char *format, ... ) 
{
	va_list params;

	va_start( params, format );
	irc_vawrite( irc, format, params );	
	va_end( params );

	return;

}

void irc_vawrite( irc_t *irc, char *format, va_list params )
{
	int size;
	char line[IRC_MAX_LINE+1], *cs;
		
	/* Don't try to write anything new anymore when shutting down. */
	if( irc->status & USTATUS_SHUTDOWN )
		return;
	
	line[IRC_MAX_LINE] = 0;
	g_vsnprintf( line, IRC_MAX_LINE - 2, format, params );
	
	strip_newlines( line );
	if( ( cs = set_getstr( &irc->set, "charset" ) ) && ( g_strcasecmp( cs, "utf-8" ) != 0 ) )
	{
		char conv[IRC_MAX_LINE+1];
		
		conv[IRC_MAX_LINE] = 0;
		if( do_iconv( "UTF-8", cs, line, conv, 0, IRC_MAX_LINE - 2 ) != -1 )
			strcpy( line, conv );
	}
	strcat( line, "\r\n" );
	
	if( irc->sendbuffer != NULL )
	{
		size = strlen( irc->sendbuffer ) + strlen( line );
		irc->sendbuffer = g_renew ( char, irc->sendbuffer, size + 1 );
		strcpy( ( irc->sendbuffer + strlen( irc->sendbuffer ) ), line );
	}
	else
	{
		irc->sendbuffer = g_strdup(line);
	}
	
	if( irc->w_watch_source_id == 0 )
	{
		/* If the buffer is empty we can probably write, so call the write event handler
		   immediately. If it returns TRUE, it should be called again, so add the event to
		   the queue. If it's FALSE, we emptied the buffer and saved ourselves some work
		   in the event queue. */
		if( bitlbee_io_current_client_write( irc, irc->fd, GAIM_INPUT_WRITE ) )
			irc->w_watch_source_id = b_input_add( irc->fd, GAIM_INPUT_WRITE, bitlbee_io_current_client_write, irc );
	}
	
	return;
}

void irc_write_all( int now, char *format, ... )
{
	va_list params;
	GSList *temp;	
	
	va_start( params, format );
	
	temp = irc_connection_list;
	while( temp != NULL )
	{
		irc_t *irc = temp->data;
		
		if( now )
		{
			g_free( irc->sendbuffer );
			irc->sendbuffer = g_strdup( "\r\n" );
		}
		irc_vawrite( temp->data, format, params );
		if( now )
		{
			bitlbee_io_current_client_write( irc, irc->fd, GAIM_INPUT_WRITE );
		}
		temp = temp->next;
	}
	
	va_end( params );
	return;
} 

void irc_names( irc_t *irc, char *channel )
{
	user_t *u;
	char namelist[385] = "";
	struct conversation *c = NULL;
	char *ops = set_getstr( irc, "ops" );
	
	/* RFCs say there is no error reply allowed on NAMES, so when the
	   channel is invalid, just give an empty reply. */
	
	if( g_strcasecmp( channel, irc->channel ) == 0 )
	{
		for( u = irc->users; u; u = u->next ) if( u->online )
		{
			if( strlen( namelist ) + strlen( u->nick ) > sizeof( namelist ) - 4 )
			{
				irc_reply( irc, 353, "= %s :%s", channel, namelist );
				*namelist = 0;
			}
			
			if( u->gc && !u->away && set_getbool( &irc->set, "away_devoice" ) )
				strcat( namelist, "+" );
			else if( ( strcmp( u->nick, irc->mynick ) == 0 && ( strcmp( ops, "root" ) == 0 || strcmp( ops, "both" ) == 0 ) ) ||
			         ( strcmp( u->nick, irc->nick ) == 0 && ( strcmp( ops, "user" ) == 0 || strcmp( ops, "both" ) == 0 ) ) )
				strcat( namelist, "@" );
			
			strcat( namelist, u->nick );
			strcat( namelist, " " );
		}
	}
	else if( ( c = conv_findchannel( channel ) ) )
	{
		GList *l;
<<<<<<< HEAD
		char *ops = set_getstr( &irc->set, "ops" );
=======
>>>>>>> 63980948
		
		/* root and the user aren't in the channel userlist but should
		   show up in /NAMES, so list them first: */
		sprintf( namelist, "%s%s %s%s ", strcmp( ops, "root" ) == 0 || strcmp( ops, "both" ) ? "@" : "", irc->mynick,
		                                 strcmp( ops, "user" ) == 0 || strcmp( ops, "both" ) ? "@" : "", irc->nick );
		
		for( l = c->in_room; l; l = l->next ) if( ( u = user_findhandle( c->gc, l->data ) ) )
		{
			if( strlen( namelist ) + strlen( u->nick ) > sizeof( namelist ) - 4 )
			{
				irc_reply( irc, 353, "= %s :%s", channel, namelist );
				*namelist = 0;
			}
			
			strcat( namelist, u->nick );
			strcat( namelist, " " );
		}
	}
	
	if( *namelist )
		irc_reply( irc, 353, "= %s :%s", channel, namelist );
	
	irc_reply( irc, 366, "%s :End of /NAMES list", channel );
}

int irc_check_login( irc_t *irc )
{
	if( irc->user && irc->nick )
	{
		if( global.conf->authmode == AUTHMODE_CLOSED && !( irc->status & USTATUS_AUTHORIZED ) )
		{
			irc_reply( irc, 464, ":This server is password-protected." );
			return 0;
		}
		else
		{
			irc_login( irc );
			return 1;
		}
	}
	else
	{
		/* More information needed. */
		return 0;
	}
}

void irc_login( irc_t *irc )
{
	user_t *u;
	
	irc_reply( irc,   1, ":Welcome to the BitlBee gateway, %s", irc->nick );
	irc_reply( irc,   2, ":Host %s is running BitlBee " BITLBEE_VERSION " " ARCH "/" CPU ".", irc->myhost );
	irc_reply( irc,   3, ":%s", IRCD_INFO );
	irc_reply( irc,   4, "%s %s %s %s", irc->myhost, BITLBEE_VERSION, UMODES UMODES_PRIV, CMODES );
	irc_reply( irc,   5, "PREFIX=(ov)@+ CHANTYPES=#& CHANMODES=,,,%s NICKLEN=%d NETWORK=BitlBee CASEMAPPING=rfc1459 MAXTARGETS=1 WATCH=128 :are supported by this server", CMODES, MAX_NICK_LENGTH - 1 );
	irc_motd( irc );
	irc->umode[0] = '\0';
	irc_umode_set( irc, "+" UMODE, 1 );

	u = user_add( irc, irc->mynick );
	u->host = g_strdup( irc->myhost );
	u->realname = g_strdup( ROOT_FN );
	u->online = 1;
	u->send_handler = root_command_string;
	u->is_private = 0; /* [SH] The channel is root's personal playground. */
	irc_spawn( irc, u );
	
	u = user_add( irc, NS_NICK );
	u->host = g_strdup( irc->myhost );
	u->realname = g_strdup( ROOT_FN );
	u->online = 0;
	u->send_handler = root_command_string;
	u->is_private = 1; /* [SH] NickServ is not in the channel, so should always /query. */
	
	u = user_add( irc, irc->nick );
	u->user = g_strdup( irc->user );
	u->host = g_strdup( irc->host );
	u->realname = g_strdup( irc->realname );
	u->online = 1;
	irc_spawn( irc, u );
	
	irc_usermsg( irc, "Welcome to the BitlBee gateway!\n\nIf you've never used BitlBee before, please do read the help information using the \x02help\x02 command. Lots of FAQ's are answered there." );
	
	if( global.conf->runmode == RUNMODE_FORKDAEMON || global.conf->runmode == RUNMODE_DAEMON )
		ipc_to_master_str( "CLIENT %s %s :%s\r\n", irc->host, irc->nick, irc->realname );
	
	irc->status |= USTATUS_LOGGED_IN;
}

void irc_motd( irc_t *irc )
{
	int fd;
	
	fd = open( global.conf->motdfile, O_RDONLY );
	if( fd == -1 )
	{
		irc_reply( irc, 422, ":We don't need MOTDs." );
	}
	else
	{
		char linebuf[80];	/* Max. line length for MOTD's is 79 chars. It's what most IRC networks seem to do. */
		char *add, max;
		int len;
		
		linebuf[79] = len = 0;
		max = sizeof( linebuf ) - 1;
		
		irc_reply( irc, 375, ":- %s Message Of The Day - ", irc->myhost );
		while( read( fd, linebuf + len, 1 ) == 1 )
		{
			if( linebuf[len] == '\n' || len == max )
			{
				linebuf[len] = 0;
				irc_reply( irc, 372, ":- %s", linebuf );
				len = 0;
			}
			else if( linebuf[len] == '%' )
			{
				read( fd, linebuf + len, 1 );
				if( linebuf[len] == 'h' )
					add = irc->myhost;
				else if( linebuf[len] == 'v' )
					add = BITLBEE_VERSION;
				else if( linebuf[len] == 'n' )
					add = irc->nick;
				else
					add = "%";
				
				strncpy( linebuf + len, add, max - len );
				while( linebuf[++len] );
			}
			else if( len < max )
			{
				len ++;
			}
		}
		irc_reply( irc, 376, ":End of MOTD" );
		close( fd );
	}
}

void irc_topic( irc_t *irc, char *channel )
{
	if( g_strcasecmp( channel, irc->channel ) == 0 )
	{
		irc_reply( irc, 332, "%s :%s", channel, CONTROL_TOPIC );
	}
	else
	{
		struct conversation *c = conv_findchannel( channel );
		
		if( c )
			irc_reply( irc, 332, "%s :BitlBee groupchat: \"%s\". Please keep in mind that root-commands won't work here. Have fun!", channel, c->title );
		else
			irc_reply( irc, 331, "%s :No topic for this channel", channel );
	}
}

void irc_umode_set( irc_t *irc, char *s, int allow_priv )
{
	/* allow_priv: Set to 0 if s contains user input, 1 if you want
	   to set a "privileged" mode (+o, +R, etc). */
	char m[256], st = 1, *t;
	int i;
	char changes[512], *p, st2 = 2;
	char badflag = 0;
	
	memset( m, 0, sizeof( m ) );
	
	for( t = irc->umode; *t; t ++ )
		m[(int)*t] = 1;

	p = changes;
	for( t = s; *t; t ++ )
	{
		if( *t == '+' || *t == '-' )
			st = *t == '+';
		else if( st == 0 || ( strchr( UMODES, *t ) || ( allow_priv && strchr( UMODES_PRIV, *t ) ) ) )
		{
			if( m[(int)*t] != st)
			{
				if( st != st2 )
					st2 = st, *p++ = st ? '+' : '-';
				*p++ = *t;
			}
			m[(int)*t] = st;
		}
		else
			badflag = 1;
	}
	*p = '\0';
	
	memset( irc->umode, 0, sizeof( irc->umode ) );
	
	for( i = 0; i < 256 && strlen( irc->umode ) < ( sizeof( irc->umode ) - 1 ); i ++ )
		if( m[i] )
			irc->umode[strlen(irc->umode)] = i;
	
	if( badflag )
		irc_reply( irc, 501, ":Unknown MODE flag" );
	/* Deliberately no !user@host on the prefix here */
	if( *changes )
		irc_write( irc, ":%s MODE %s %s", irc->nick, irc->nick, changes );
}

void irc_spawn( irc_t *irc, user_t *u )
{
	irc_join( irc, u, irc->channel );
}

void irc_join( irc_t *irc, user_t *u, char *channel )
{
	char *nick;
	
	if( ( g_strcasecmp( channel, irc->channel ) != 0 ) || user_find( irc, irc->nick ) )
		irc_write( irc, ":%s!%s@%s JOIN :%s", u->nick, u->user, u->host, channel );
	
	if( nick_cmp( u->nick, irc->nick ) == 0 )
	{
		irc_write( irc, ":%s MODE %s +%s", irc->myhost, channel, CMODE );
		irc_names( irc, channel );
		irc_topic( irc, channel );
	}
	
	nick = g_strdup( u->nick );
	nick_lc( nick );
	if( g_hash_table_lookup( irc->watches, nick ) )
	{
		irc_reply( irc, 600, "%s %s %s %d :%s", u->nick, u->user, u->host, (int) time( NULL ), "logged online" );
	}
	g_free( nick );
}

void irc_part( irc_t *irc, user_t *u, char *channel )
{
	irc_write( irc, ":%s!%s@%s PART %s :%s", u->nick, u->user, u->host, channel, "" );
}

void irc_kick( irc_t *irc, user_t *u, char *channel, user_t *kicker )
{
	irc_write( irc, ":%s!%s@%s KICK %s %s :%s", kicker->nick, kicker->user, kicker->host, channel, u->nick, "" );
}

void irc_kill( irc_t *irc, user_t *u )
{
	char *nick, *s;
	char reason[128];
	
	if( u->gc && u->gc->flags & OPT_LOGGING_OUT )
	{
		if( u->gc->acc->server )
			g_snprintf( reason, sizeof( reason ), "%s %s", irc->myhost,
			            u->gc->acc->server );
		else if( ( s = strchr( u->gc->username, '@' ) ) )
			g_snprintf( reason, sizeof( reason ), "%s %s", irc->myhost,
			            s + 1 );
		else
			g_snprintf( reason, sizeof( reason ), "%s %s.%s", irc->myhost,
			            u->gc->acc->prpl->name, irc->myhost );
		
		/* proto_opt might contain garbage after the : */
		if( ( s = strchr( reason, ':' ) ) )
			*s = 0;
	}
	else
	{
		strcpy( reason, "Leaving..." );
	}
	
	irc_write( irc, ":%s!%s@%s QUIT :%s", u->nick, u->user, u->host, reason );
	
	nick = g_strdup( u->nick );
	nick_lc( nick );
	if( g_hash_table_lookup( irc->watches, nick ) )
	{
		irc_reply( irc, 601, "%s %s %s %d :%s", u->nick, u->user, u->host, (int) time( NULL ), "logged offline" );
	}
	g_free( nick );
}

int irc_send( irc_t *irc, char *nick, char *s, int flags )
{
	struct conversation *c = NULL;
	user_t *u = NULL;
	
	if( *nick == '#' || *nick == '&' )
	{
		if( !( c = conv_findchannel( nick ) ) )
		{
			irc_reply( irc, 403, "%s :Channel does not exist", nick );
			return( 0 );
		}
	}
	else
	{
		u = user_find( irc, nick );
		
		if( !u )
		{
			if( irc->is_private )
				irc_reply( irc, 401, "%s :Nick does not exist", nick );
			else
				irc_usermsg( irc, "Nick `%s' does not exist!", nick );
			return( 0 );
		}
	}
	
	if( *s == 1 && s[strlen(s)-1] == 1 )
	{
		if( g_strncasecmp( s + 1, "ACTION", 6 ) == 0 )
		{
			if( s[7] == ' ' ) s ++;
			s += 3;
			*(s++) = '/';
			*(s++) = 'm';
			*(s++) = 'e';
			*(s++) = ' ';
			s -= 4;
			s[strlen(s)-1] = 0;
		}
		else if( g_strncasecmp( s + 1, "VERSION", 7 ) == 0 )
		{
			u = user_find( irc, irc->mynick );
			irc_privmsg( irc, u, "NOTICE", irc->nick, "", "\001VERSION BitlBee " BITLBEE_VERSION " " ARCH "/" CPU "\001" );
			return( 1 );
		}
		else if( g_strncasecmp( s + 1, "PING", 4 ) == 0 )
		{
			u = user_find( irc, irc->mynick );
			irc_privmsg( irc, u, "NOTICE", irc->nick, "", s );
			return( 1 );
		}
		else if( g_strncasecmp( s + 1, "TYPING", 6 ) == 0 )
		{
			if( u && u->gc && u->gc->acc->prpl->send_typing && strlen( s ) >= 10 )
			{
				time_t current_typing_notice = time( NULL );
				
				if( current_typing_notice - u->last_typing_notice >= 5 )
				{
					u->gc->acc->prpl->send_typing( u->gc, u->handle, s[8] == '1' );
					u->last_typing_notice = current_typing_notice;
				}
			}
			return( 1 );
		}
		else
		{
			irc_usermsg( irc, "Non-ACTION CTCP's aren't supported" );
			return( 0 );
		}
	}
	
	if( u )
	{
		/* For the next message, we probably do have to send new notices... */
		u->last_typing_notice = 0;
		u->is_private = irc->is_private;
		
		if( u->is_private )
		{
			if( !u->online )
				irc_reply( irc, 301, "%s :%s", u->nick, "User is offline" );
			else if( u->away )
				irc_reply( irc, 301, "%s :%s", u->nick, u->away );
		}
		
		if( u->send_handler )
		{
			u->send_handler( irc, u, s, flags );
			return 1;
		}
	}
	else if( c && c->gc && c->gc->acc && c->gc->acc->prpl )
	{
		return( bim_chat_msg( c->gc, c->id, s ) );
	}
	
	return( 0 );
}

static gboolean buddy_send_handler_delayed( gpointer data, gint fd, b_input_condition cond )
{
	user_t *u = data;
	
	/* Shouldn't happen, but just to be sure. */
	if( u->sendbuf_len < 2 )
		return FALSE;
	
	u->sendbuf[u->sendbuf_len-2] = 0; /* Cut off the last newline */
	bim_buddy_msg( u->gc, u->handle, u->sendbuf, u->sendbuf_flags );
	
	g_free( u->sendbuf );
	u->sendbuf = NULL;
	u->sendbuf_len = 0;
	u->sendbuf_timer = 0;
	u->sendbuf_flags = 0;
	
	return FALSE;
}

void buddy_send_handler( irc_t *irc, user_t *u, char *msg, int flags )
{
	if( !u || !u->gc ) return;
	
	if( set_getint( &irc->set, "buddy_sendbuffer" ) && set_getint( &irc->set, "buddy_sendbuffer_delay" ) > 0 )
	{
		int delay;
		
		if( u->sendbuf_len > 0 && u->sendbuf_flags != flags)
		{
			/* Flush the buffer */
			b_event_remove( u->sendbuf_timer );
			buddy_send_handler_delayed( u, -1, 0 );
		}

		if( u->sendbuf_len == 0 )
		{
			u->sendbuf_len = strlen( msg ) + 2;
			u->sendbuf = g_new( char, u->sendbuf_len );
			u->sendbuf[0] = 0;
			u->sendbuf_flags = flags;
		}
		else
		{
			u->sendbuf_len += strlen( msg ) + 1;
			u->sendbuf = g_renew( char, u->sendbuf, u->sendbuf_len );
		}
		
		strcat( u->sendbuf, msg );
		strcat( u->sendbuf, "\n" );
		
		delay = set_getint( &irc->set, "buddy_sendbuffer_delay" );
		if( delay <= 5 )
			delay *= 1000;
		
		if( u->sendbuf_timer > 0 )
			b_event_remove( u->sendbuf_timer );
		u->sendbuf_timer = b_timeout_add( delay, buddy_send_handler_delayed, u );
	}
	else
	{
		bim_buddy_msg( u->gc, u->handle, msg, flags );
	}
}

int irc_privmsg( irc_t *irc, user_t *u, char *type, char *to, char *prefix, char *msg )
{
	char last = 0;
	char *s = msg, *line = msg;
	
	/* The almighty linesplitter .. woohoo!! */
	while( !last )
	{
		if( *s == '\r' && *(s+1) == '\n' )
			*(s++) = 0;
		if( *s == '\n' )
		{
			last = s[1] == 0;
			*s = 0;
		}
		else
		{
			last = s[0] == 0;
		}
		if( *s == 0 )
		{
			if( g_strncasecmp( line, "/me ", 4 ) == 0 && ( !prefix || !*prefix ) && g_strcasecmp( type, "PRIVMSG" ) == 0 )
			{
				irc_write( irc, ":%s!%s@%s %s %s :\001ACTION %s\001", u->nick, u->user, u->host,
				           type, to, line + 4 );
			}
			else
			{
				irc_write( irc, ":%s!%s@%s %s %s :%s%s", u->nick, u->user, u->host,
				           type, to, prefix ? prefix : "", line );
			}
			line = s + 1;
		}
		s ++;
	}
	
	return( 1 );
}

int irc_msgfrom( irc_t *irc, char *nick, char *msg )
{
	user_t *u = user_find( irc, nick );
	static char *prefix = NULL;
	
	if( !u ) return( 0 );
	if( prefix && *prefix ) g_free( prefix );
	
	if( !u->is_private && nick_cmp( u->nick, irc->mynick ) != 0 )
	{
		int len = strlen( irc->nick) + 3;
		prefix = g_new (char, len );
		g_snprintf( prefix, len, "%s%s", irc->nick, set_getstr( &irc->set, "to_char" ) );
		prefix[len-1] = 0;
	}
	else
	{
		prefix = "";
	}
	
	return( irc_privmsg( irc, u, "PRIVMSG", u->is_private ? irc->nick : irc->channel, prefix, msg ) );
}

int irc_noticefrom( irc_t *irc, char *nick, char *msg )
{
	user_t *u = user_find( irc, nick );
	
	if( u )
		return( irc_privmsg( irc, u, "NOTICE", irc->nick, "", msg ) );
	else
		return( 0 );
}

/* Returns 0 if everything seems to be okay, a number >0 when there was a
   timeout. The number returned is the number of seconds we received no
   pongs from the user. When not connected yet, we don't ping but drop the
   connection when the user fails to connect in IRC_LOGIN_TIMEOUT secs. */
static gboolean irc_userping( gpointer _irc, gint fd, b_input_condition cond )
{
	irc_t *irc = _irc;
	int rv = 0;
	
	if( !( irc->status & USTATUS_LOGGED_IN ) )
	{
		if( gettime() > ( irc->last_pong + IRC_LOGIN_TIMEOUT ) )
			rv = gettime() - irc->last_pong;
	}
	else
	{
		if( ( gettime() > ( irc->last_pong + global.conf->ping_interval ) ) && !irc->pinging )
		{
			irc_write( irc, "PING :%s", IRC_PING_STRING );
			irc->pinging = 1;
		}
		else if( gettime() > ( irc->last_pong + global.conf->ping_timeout ) )
		{
			rv = gettime() - irc->last_pong;
		}
	}
	
	if( rv > 0 )
	{
		irc_abort( irc, 0, "Ping Timeout: %d seconds", rv );
		return FALSE;
	}
	
	return TRUE;
}<|MERGE_RESOLUTION|>--- conflicted
+++ resolved
@@ -651,10 +651,7 @@
 	else if( ( c = conv_findchannel( channel ) ) )
 	{
 		GList *l;
-<<<<<<< HEAD
 		char *ops = set_getstr( &irc->set, "ops" );
-=======
->>>>>>> 63980948
 		
 		/* root and the user aren't in the channel userlist but should
 		   show up in /NAMES, so list them first: */
