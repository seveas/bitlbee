--- conflicted
+++ resolved
@@ -272,8 +272,6 @@
 	/* Apparently we're connected successfully, so reset the
 	   exponential backoff timer. */
 	ic->acc->auto_reconnect_delay = 0;
-<<<<<<< HEAD
-=======
 	
 	for( c = irc->chatrooms; c; c = c->next )
 	{
@@ -283,7 +281,6 @@
 		if( set_getbool( &c->set, "auto_join" ) )
 			chat_join( irc, c, NULL );
 	}
->>>>>>> 9e768da7
 }
 
 gboolean auto_reconnect( gpointer data, gint fd, b_input_condition cond )
@@ -954,69 +951,6 @@
 }
 
 
-<<<<<<< HEAD
-=======
-/* Misc. BitlBee stuff which shouldn't really be here */
-
-char *set_eval_away_devoice( set_t *set, char *value )
-{
-	irc_t *irc = set->data;
-	int st;
-	
-	if( !is_bool( value ) )
-		return SET_INVALID;
-	
-	st = bool2int( value );
-	
-	/* Horror.... */
-	
-	if( st != set_getbool( &irc->set, "away_devoice" ) )
-	{
-		char list[80] = "";
-		user_t *u = irc->users;
-		int i = 0, count = 0;
-		char pm;
-		char v[80];
-		
-		if( st )
-			pm = '+';
-		else
-			pm = '-';
-		
-		while( u )
-		{
-			if( u->ic && u->online && !u->away )
-			{
-				if( ( strlen( list ) + strlen( u->nick ) ) >= 79 )
-				{
-					for( i = 0; i < count; v[i++] = 'v' ); v[i] = 0;
-					irc_write( irc, ":%s MODE %s %c%s%s",
-					           irc->myhost,
-		        			   irc->channel, pm, v, list );
-					
-					*list = 0;
-					count = 0;
-				}
-				
-				sprintf( list + strlen( list ), " %s", u->nick );
-				count ++;
-			}
-			u = u->next;
-		}
-		
-		/* $v = 'v' x $i */
-		for( i = 0; i < count; v[i++] = 'v' ); v[i] = 0;
-		irc_write( irc, ":%s MODE %s %c%s%s", irc->myhost,
-		                                            irc->channel, pm, v, list );
-	}
-	
-	return value;
-}
-
-
-
-
->>>>>>> 9e768da7
 /* The plan is to not allow straight calls to prpl functions anymore, but do
    them all from some wrappers. We'll start to define some down here: */
 
