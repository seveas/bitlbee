--- conflicted
+++ resolved
@@ -668,11 +668,7 @@
 	// Check if the HTTP request went well.
 	if (req->status_code != 200) {
 		// It didn't go well, output the error and return.
-<<<<<<< HEAD
-		imcb_error(ic, "Could not post message: %s", twitter_parse_error(req));
-=======
-		imcb_error(ic, "HTTP Error... STATUS: %d", req->status_code);
->>>>>>> 7d53efb7
+		imcb_error(ic, "HTTP error: %s", twitter_parse_error(req));
 		return;
 	}
 }
@@ -685,11 +681,7 @@
 	char* args[2];
 	args[0] = "status";
 	args[1] = msg;
-<<<<<<< HEAD
-	twitter_http(ic, TWITTER_STATUS_UPDATE_URL, twitter_http_post_status, ic, 1, args, 2);
-=======
-	twitter_http(TWITTER_STATUS_UPDATE_URL, twitter_http_post, ic, 1, td->user, td->pass, td->oauth_info, args, 2);
->>>>>>> 7d53efb7
+	twitter_http(ic, TWITTER_STATUS_UPDATE_URL, twitter_http_post, ic, 1, args, 2);
 //	g_free(args[1]);
 }
 
@@ -705,23 +697,15 @@
 	args[2] = "text";
 	args[3] = msg;
 	// Use the same callback as for twitter_post_status, since it does basically the same.
-<<<<<<< HEAD
-	twitter_http(ic, TWITTER_DIRECT_MESSAGES_NEW_URL, twitter_http_post_status, ic, 1, args, 4);
-=======
-	twitter_http(TWITTER_DIRECT_MESSAGES_NEW_URL, twitter_http_post, ic, 1, td->user, td->pass, td->oauth_info, args, 4);
->>>>>>> 7d53efb7
+	twitter_http(ic, TWITTER_DIRECT_MESSAGES_NEW_URL, twitter_http_post, ic, 1, args, 4);
 //	g_free(args[1]);
 //	g_free(args[3]);
 }
 
 void twitter_friendships_create_destroy(struct im_connection *ic, char *who, int create)
 {
-	struct twitter_data *td = ic->proto_data;
-
 	char* args[2];
 	args[0] = "screen_name";
 	args[1] = who;
-	twitter_http(create ? TWITTER_FRIENDSHIPS_CREATE_URL : TWITTER_FRIENDSHIPS_DESTROY_URL, twitter_http_post, ic, 1, td->user, td->pass, td->oauth_info, args, 2);
-}
-
-
+	twitter_http(ic, create ? TWITTER_FRIENDSHIPS_CREATE_URL : TWITTER_FRIENDSHIPS_DESTROY_URL, twitter_http_post, ic, 1, args, 2);
+}