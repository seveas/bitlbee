  /********************************************************************\
  * BitlBee -- An IRC to other IM-networks gateway                     *
  *                                                                    *
  * Copyright 2002-2004 Wilmer van der Gaast and others                *
  \********************************************************************/

/* The big hairy IRCd part of the project                               */

/*
  This program is free software; you can redistribute it and/or modify
  it under the terms of the GNU General Public License as published by
  the Free Software Foundation; either version 2 of the License, or
  (at your option) any later version.

  This program is distributed in the hope that it will be useful,
  but WITHOUT ANY WARRANTY; without even the implied warranty of
  MERCHANTABILITY or FITNESS FOR A PARTICULAR PURPOSE.  See the
  GNU General Public License for more details.

  You should have received a copy of the GNU General Public License with
  the Debian GNU/Linux distribution in /usr/share/common-licenses/GPL;
  if not, write to the Free Software Foundation, Inc., 59 Temple Place,
  Suite 330, Boston, MA  02111-1307  USA
*/

#define BITLBEE_CORE
#include "bitlbee.h"
#include "crypting.h"
#include "ipc.h"

static gboolean irc_userping( gpointer _irc, int fd, b_input_condition cond );

GSList *irc_connection_list = NULL;

static char *passchange( irc_t *irc, void *set, char *value )
{
	irc_setpass( irc, value );
	irc_usermsg( irc, "Password successfully changed" );
	return NULL;
}

irc_t *irc_new( int fd )
{
	irc_t *irc;
	struct hostent *peer;
	unsigned int i;
	char buf[128];
#ifdef IPV6
	struct sockaddr_in6 sock[1];
#else
	struct sockaddr_in sock[1];
#endif
	
	irc = g_new0( irc_t, 1 );
	
	irc->fd = fd;
	sock_make_nonblocking( irc->fd );
	
	irc->r_watch_source_id = b_input_add( irc->fd, GAIM_INPUT_READ, bitlbee_io_current_client_read, irc );
	
	irc->status = USTATUS_OFFLINE;
	irc->last_pong = gettime();
	
	irc->userhash = g_hash_table_new( g_str_hash, g_str_equal );
	irc->watches = g_hash_table_new( g_str_hash, g_str_equal );
	
	strcpy( irc->umode, UMODE );
	irc->mynick = g_strdup( ROOT_NICK );
	irc->channel = g_strdup( ROOT_CHAN );
	
	i = sizeof( *sock );
	
	if( global.conf->hostname )
		irc->myhost = g_strdup( global.conf->hostname );
#ifdef IPV6
	else if( getsockname( irc->fd, (struct sockaddr*) sock, &i ) == 0 && sock->sin6_family == AF_INETx )
	{
		if( ( peer = gethostbyaddr( (char*) &sock->sin6_addr, sizeof( sock->sin6_addr ), AF_INETx ) ) )
			irc->myhost = g_strdup( peer->h_name );
		else if( inet_ntop( AF_INETx, &sock->sin6_addr, buf, sizeof( buf ) - 1 ) != NULL )
			irc->myhost = g_strdup( ipv6_unwrap( buf ) );
	}
#else
	else if( getsockname( irc->fd, (struct sockaddr*) sock, &i ) == 0 && sock->sin_family == AF_INETx )
	{
		if( ( peer = gethostbyaddr( (char*) &sock->sin_addr, sizeof( sock->sin_addr ), AF_INETx ) ) )
			irc->myhost = g_strdup( peer->h_name );
		else if( inet_ntop( AF_INETx, &sock->sin_addr, buf, sizeof( buf ) - 1 ) != NULL )
			irc->myhost = g_strdup( buf );
	}
#endif
	
	i = sizeof( *sock );
#ifdef IPV6
	if( getpeername( irc->fd, (struct sockaddr*) sock, &i ) == 0 && sock->sin6_family == AF_INETx )
	{
		if( ( peer = gethostbyaddr( (char*) &sock->sin6_addr, sizeof( sock->sin6_addr ), AF_INETx ) ) )
			irc->host = g_strdup( peer->h_name );
		else if( inet_ntop( AF_INETx, &sock->sin6_addr, buf, sizeof( buf ) - 1 ) != NULL )
			irc->host = g_strdup( ipv6_unwrap( buf ) );
	}
#else
	if( getpeername( irc->fd, (struct sockaddr*) sock, &i ) == 0 && sock->sin_family == AF_INETx )
	{
		if( ( peer = gethostbyaddr( (char*) &sock->sin_addr, sizeof( sock->sin_addr ), AF_INETx ) ) )
			irc->host = g_strdup( peer->h_name );
		else if( inet_ntop( AF_INETx, &sock->sin_addr, buf, sizeof( buf ) - 1 ) != NULL )
			irc->host = g_strdup( buf );
	}
#endif
	
	/* Rare, but possible. */
	if( !irc->host ) irc->host = g_strdup( "localhost." );
	if( !irc->myhost ) irc->myhost = g_strdup( "localhost." );

	if( global.conf->ping_interval > 0 && global.conf->ping_timeout > 0 )
		irc->ping_source_id = b_timeout_add( global.conf->ping_interval * 1000, irc_userping, irc );
	
	irc_write( irc, ":%s NOTICE AUTH :%s", irc->myhost, "BitlBee-IRCd initialized, please go on" );

	irc_connection_list = g_slist_append( irc_connection_list, irc );
	
	set_add( &irc->set, "away_devoice", "true",  set_eval_away_devoice, irc );
	set_add( &irc->set, "auto_connect", "true", set_eval_bool, irc );
	set_add( &irc->set, "auto_reconnect", "false", set_eval_bool, irc );
	set_add( &irc->set, "auto_reconnect_delay", "300", set_eval_int, irc );
	set_add( &irc->set, "buddy_sendbuffer", "false", set_eval_bool, irc );
	set_add( &irc->set, "buddy_sendbuffer_delay", "200", set_eval_int, irc );
	set_add( &irc->set, "charset", "iso8859-1", set_eval_charset, irc );
	set_add( &irc->set, "debug", "false", set_eval_bool, irc );
	set_add( &irc->set, "default_target", "root", NULL, irc );
	set_add( &irc->set, "display_namechanges", "false", set_eval_bool, irc );
	set_add( &irc->set, "handle_unknown", "root", NULL, irc );
	set_add( &irc->set, "lcnicks", "true", set_eval_bool, irc );
	set_add( &irc->set, "ops", "both", set_eval_ops, irc );
	set_add( &irc->set, "password", NULL, passchange, irc );
	set_add( &irc->set, "private", "true", set_eval_bool, irc );
	set_add( &irc->set, "query_order", "lifo", NULL, irc );
	set_add( &irc->set, "save_on_quit", "true", set_eval_bool, irc );
	set_add( &irc->set, "strip_html", "true", NULL, irc );
	set_add( &irc->set, "to_char", ": ", set_eval_to_char, irc );
	set_add( &irc->set, "typing_notice", "false", set_eval_bool, irc );
	
	conf_loaddefaults( irc );
	
	return( irc );
}

/* immed=1 makes this function pretty much equal to irc_free(), except that
   this one will "log". In case the connection is already broken and we
   shouldn't try to write to it. */
void irc_abort( irc_t *irc, int immed, char *format, ... )
{
	if( format != NULL )
	{
		va_list params;
		char *reason;
		
		va_start( params, format );
		reason = g_strdup_vprintf( format, params );
		va_end( params );
		
		if( !immed )
			irc_write( irc, "ERROR :Closing link: %s", reason );
		
		ipc_to_master_str( "OPERMSG :Client exiting: %s@%s [%s]\r\n",
	                           irc->nick ? irc->nick : "(NONE)", irc->host, reason );
	     	
		g_free( reason );
	}
	else
	{
		if( !immed )
			irc_write( irc, "ERROR :Closing link" );
		
		ipc_to_master_str( "OPERMSG :Client exiting: %s@%s [%s]\r\n",
	        	           irc->nick ? irc->nick : "(NONE)", irc->host, "No reason given" );
	}
	
	irc->status |= USTATUS_SHUTDOWN;
	if( irc->sendbuffer && !immed )
	{
		/* We won't read from this socket anymore. Instead, we'll connect a timer
		   to it that should shut down the connection in a second, just in case
		   bitlbee_.._write doesn't do it first. */
		
		b_event_remove( irc->r_watch_source_id );
		irc->r_watch_source_id = b_timeout_add( 1000, (b_event_handler) irc_free, irc );
	}
	else
	{
		irc_free( irc );
	}
}

static gboolean irc_free_hashkey( gpointer key, gpointer value, gpointer data )
{
	g_free( key );
	
	return( TRUE );
}

/* Because we have no garbage collection, this is quite annoying */
void irc_free(irc_t * irc)
{
	account_t *account, *accounttmp;
	user_t *user, *usertmp;
	nick_t *nick, *nicktmp;
	help_t *helpnode, *helpnodetmp;
	set_t *setnode, *setnodetmp;
	
	log_message( LOGLVL_INFO, "Destroying connection with fd %d", irc->fd );
	
	if( irc->status & USTATUS_IDENTIFIED && set_getint( &irc->set, "save_on_quit" ) ) 
		if( storage_save( irc, TRUE ) != STORAGE_OK )
			irc_usermsg( irc, "Error while saving settings!" );
	
	closesocket( irc->fd );
	
	if( irc->ping_source_id > 0 )
		b_event_remove( irc->ping_source_id );
	b_event_remove( irc->r_watch_source_id );
	if( irc->w_watch_source_id > 0 )
		b_event_remove( irc->w_watch_source_id );
	
	irc_connection_list = g_slist_remove( irc_connection_list, irc );
	
	for (account = irc->accounts; account; account = account->next) {
		if (account->gc) {
			account->gc->wants_to_die = TRUE;
			signoff(account->gc);
		} else if (account->reconnect) {
			cancel_auto_reconnect(account);
		}
	}
	
	g_free(irc->sendbuffer);
	g_free(irc->readbuffer);
	
	g_free(irc->nick);
	g_free(irc->user);
	g_free(irc->host);
	g_free(irc->realname);
	g_free(irc->password);
	
	g_free(irc->myhost);
	g_free(irc->mynick);
	
	g_free(irc->channel);
	
	while (irc->queries != NULL)
		query_del(irc, irc->queries);
	
	if (irc->accounts != NULL) {
		account = irc->accounts;
		while (account != NULL) {
			g_free(account->user);
			g_free(account->pass);
			g_free(account->server);
			accounttmp = account;
			account = account->next;
			g_free(accounttmp);
		}
	}
	
	if (irc->users != NULL) {
		user = irc->users;
		while (user != NULL) {
			g_free(user->nick);
			g_free(user->away);
			g_free(user->handle);
			if(user->user!=user->nick) g_free(user->user);
			if(user->host!=user->nick) g_free(user->host);
			if(user->realname!=user->nick) g_free(user->realname);
			b_event_remove(user->sendbuf_timer);
					
			usertmp = user;
			user = user->next;
			g_free(usertmp);
		}
	}
	
	g_hash_table_foreach_remove(irc->userhash, irc_free_hashkey, NULL);
	g_hash_table_destroy(irc->userhash);
	
	g_hash_table_foreach_remove(irc->watches, irc_free_hashkey, NULL);
	g_hash_table_destroy(irc->watches);
	
	if (irc->nicks != NULL) {
		nick = irc->nicks;
		while (nick != NULL) {
			g_free(nick->nick);
			g_free(nick->handle);
					
			nicktmp = nick;
			nick = nick->next;
			g_free(nicktmp);
		}
	}
	if (irc->help != NULL) {
		helpnode = irc->help;
		while (helpnode != NULL) {
			g_free(helpnode->string);
			
			helpnodetmp = helpnode;
			helpnode = helpnode->next;
			g_free(helpnodetmp);
		}
	}
	if (irc->set != NULL) {
		setnode = irc->set;
		while (setnode != NULL) {
			g_free(setnode->key);
			g_free(setnode->def);
			g_free(setnode->value);
			
			setnodetmp = setnode;
			setnode = setnode->next;
			g_free(setnodetmp);
		}
	}
	g_free(irc);
	
	if( global.conf->runmode == RUNMODE_INETD || global.conf->runmode == RUNMODE_FORKDAEMON )
		b_main_quit();
}

/* USE WITH CAUTION!
   Sets pass without checking */
void irc_setpass (irc_t *irc, const char *pass) 
{
	g_free (irc->password);
	
	if (pass) {
		irc->password = g_strdup (pass);
	} else {
		irc->password = NULL;
	}
}

void irc_process( irc_t *irc )
{
	char **lines, *temp, **cmd, *cs;
	int i;

	if( irc->readbuffer != NULL )
	{
		lines = irc_tokenize( irc->readbuffer );
		
		for( i = 0; *lines[i] != '\0'; i ++ )
		{
			char conv[IRC_MAX_LINE+1];
			
			/* [WvG] Because irc_tokenize splits at every newline, the lines[] list
			    should end with an empty string. This is why this actually works.
			    Took me a while to figure out, Maurits. :-P */
			if( lines[i+1] == NULL )
			{
				temp = g_strdup( lines[i] );
				g_free( irc->readbuffer );
				irc->readbuffer = temp;
				i ++;
				break;
			}
			
			if( ( cs = set_getstr( &irc->set, "charset" ) ) && ( g_strcasecmp( cs, "utf-8" ) != 0 ) )
			{
				conv[IRC_MAX_LINE] = 0;
				if( do_iconv( cs, "UTF-8", lines[i], conv, 0, IRC_MAX_LINE - 2 ) != -1 )
					lines[i] = conv;
			}
			
			if( ( cmd = irc_parse_line( lines[i] ) ) == NULL )
				continue;
			irc_exec( irc, cmd );
			
			g_free( cmd );
			
			/* Shouldn't really happen, but just in case... */
			if( !g_slist_find( irc_connection_list, irc ) )
			{
				g_free( lines );
				return;
			}
		}
		
		if( lines[i] != NULL )
		{
			g_free( irc->readbuffer );
			irc->readbuffer = NULL;
		}
		
		g_free( lines );
	}
}

/* Splits a long string into separate lines. The array is NULL-terminated and, unless the string
   contains an incomplete line at the end, ends with an empty string. */
char **irc_tokenize( char *buffer )
{
	int i, j;
	char **lines;

	/* Count the number of elements we're gonna need. */
	for( i = 0, j = 1; buffer[i] != '\0'; i ++ )
	{
		if( buffer[i] == '\n' )
			if( buffer[i+1] != '\r' && buffer[i+1] != '\n' )
				j ++;
	}
	
	/* Allocate j+1 elements. */
	lines = g_new( char *, j + 1 );
	
	/* NULL terminate our list. */ 
	lines[j] = NULL;
	
	lines[0] = buffer;
	
	/* Split the buffer in several strings, using \r\n as our seperator, where \r is optional.
	 * Although this is not in the RFC, some braindead ircds (newnet's) use this, so some clients might too. 
	 */
	for( i = 0, j = 0; buffer[i] != '\0'; i ++)
	{
		if( buffer[i] == '\n' )
		{
			buffer[i] = '\0';
			
			if( i > 0 && buffer[i-1] == '\r' )
				buffer[i-1] = '\0';
			if( buffer[i+1] != '\r' && buffer[i+1] != '\n' )
				lines[++j] = buffer + i + 1;
		}
	}
	
	return( lines );
}

/* Split an IRC-style line into little parts/arguments. */
char **irc_parse_line( char *line )
{
	int i, j;
	char **cmd;
	
	/* Move the line pointer to the start of the command, skipping spaces and the optional prefix. */
	if( line[0] == ':' )
	{
		for( i = 0; line[i] != ' '; i ++ );
		line = line + i;
	}
	for( i = 0; line[i] == ' '; i ++ );
	line = line + i;
	
	/* If we're already at the end of the line, return. If not, we're going to need at least one element. */
	if( line[0] == '\0')
		return NULL;
	
	/* Count the number of char **cmd elements we're going to need. */
	j = 1;
	for( i = 0; line[i] != '\0'; i ++ )
	{
		if( line[i] == ' ' )
		{
			j ++;
			
			if( line[i+1] == ':' )
				break;
		}
	}	

	/* Allocate the space we need. */
	cmd = g_new( char *, j + 1 );
	cmd[j] = NULL;
	
	/* Do the actual line splitting, format is:
	 * Input: "PRIVMSG #bitlbee :foo bar"
	 * Output: cmd[0]=="PRIVMSG", cmd[1]=="#bitlbee", cmd[2]=="foo bar", cmd[3]==NULL
	 */

	cmd[0] = line;
	for( i = 0, j = 0; line[i] != '\0'; i ++ )
	{
		if( line[i] == ' ' )
		{
			line[i] = '\0';
			cmd[++j] = line + i + 1;
			
			if( line[i+1] == ':' )
			{
				cmd[j] ++;
				break;
			}
		}
	}
	
	return cmd;
}

/* Converts such an array back into a command string. Mainly used for the IPC code right now. */
char *irc_build_line( char **cmd )
{
	int i, len;
	char *s;
	
	if( cmd[0] == NULL )
		return NULL;
	
	len = 1;
	for( i = 0; cmd[i]; i ++ )
		len += strlen( cmd[i] ) + 1;
	
	if( strchr( cmd[i-1], ' ' ) != NULL )
		len ++;
	
	s = g_new0( char, len + 1 );
	for( i = 0; cmd[i]; i ++ )
	{
		if( cmd[i+1] == NULL && strchr( cmd[i], ' ' ) != NULL )
			strcat( s, ":" );
		
		strcat( s, cmd[i] );
		
		if( cmd[i+1] )
			strcat( s, " " );
	}
	strcat( s, "\r\n" );
	
	return s;
}

void irc_reply( irc_t *irc, int code, char *format, ... )
{
	char text[IRC_MAX_LINE];
	va_list params;
	
	va_start( params, format );
	g_vsnprintf( text, IRC_MAX_LINE, format, params );
	va_end( params );
	irc_write( irc, ":%s %03d %s %s", irc->myhost, code, irc->nick?irc->nick:"*", text );
	
	return;
}

int irc_usermsg( irc_t *irc, char *format, ... )
{
	char text[1024];
	va_list params;
	char is_private = 0;
	user_t *u;
	
	u = user_find( irc, irc->mynick );
	is_private = u->is_private;
	
	va_start( params, format );
	g_vsnprintf( text, sizeof( text ), format, params );
	va_end( params );
	
	return( irc_msgfrom( irc, u->nick, text ) );
}

void irc_write( irc_t *irc, char *format, ... ) 
{
	va_list params;

	va_start( params, format );
	irc_vawrite( irc, format, params );	
	va_end( params );

	return;

}

void irc_vawrite( irc_t *irc, char *format, va_list params )
{
	int size;
	char line[IRC_MAX_LINE+1], *cs;
		
	/* Don't try to write anything new anymore when shutting down. */
	if( irc->status & USTATUS_SHUTDOWN )
		return;
	
	line[IRC_MAX_LINE] = 0;
	g_vsnprintf( line, IRC_MAX_LINE - 2, format, params );
	
	strip_newlines( line );
	if( ( cs = set_getstr( &irc->set, "charset" ) ) && ( g_strcasecmp( cs, "utf-8" ) != 0 ) )
	{
		char conv[IRC_MAX_LINE+1];
		
		conv[IRC_MAX_LINE] = 0;
		if( do_iconv( "UTF-8", cs, line, conv, 0, IRC_MAX_LINE - 2 ) != -1 )
			strcpy( line, conv );
	}
	strcat( line, "\r\n" );
	
	if( irc->sendbuffer != NULL )
	{
		size = strlen( irc->sendbuffer ) + strlen( line );
		irc->sendbuffer = g_renew ( char, irc->sendbuffer, size + 1 );
		strcpy( ( irc->sendbuffer + strlen( irc->sendbuffer ) ), line );
	}
	else
	{
		irc->sendbuffer = g_strdup(line);
	}
	
	if( irc->w_watch_source_id == 0 )
	{
		/* If the buffer is empty we can probably write, so call the write event handler
		   immediately. If it returns TRUE, it should be called again, so add the event to
		   the queue. If it's FALSE, we emptied the buffer and saved ourselves some work
		   in the event queue. */
		if( bitlbee_io_current_client_write( irc, irc->fd, GAIM_INPUT_WRITE ) )
			irc->w_watch_source_id = b_input_add( irc->fd, GAIM_INPUT_WRITE, bitlbee_io_current_client_write, irc );
	}
	
	return;
}

void irc_write_all( int now, char *format, ... )
{
	va_list params;
	GSList *temp;	
	
	va_start( params, format );
	
	temp = irc_connection_list;
	while( temp != NULL )
	{
		irc_t *irc = temp->data;
		
		if( now )
		{
			g_free( irc->sendbuffer );
			irc->sendbuffer = g_strdup( "\r\n" );
		}
		irc_vawrite( temp->data, format, params );
		if( now )
		{
			bitlbee_io_current_client_write( irc, irc->fd, GAIM_INPUT_WRITE );
		}
		temp = temp->next;
	}
	
	va_end( params );
	return;
} 

void irc_names( irc_t *irc, char *channel )
{
	user_t *u;
	char namelist[385] = "";
	struct conversation *c = NULL;
	
	/* RFCs say there is no error reply allowed on NAMES, so when the
	   channel is invalid, just give an empty reply. */
	
	if( g_strcasecmp( channel, irc->channel ) == 0 )
	{
		for( u = irc->users; u; u = u->next ) if( u->online )
		{
			if( strlen( namelist ) + strlen( u->nick ) > sizeof( namelist ) - 4 )
			{
<<<<<<< HEAD
				if( set_getint( &irc->set, "away_devoice" ) && !u->away )
					s = "+";
				else
					s = "";
				
				irc_reply( irc, 353, "= %s :%s%s", channel, s, u->nick );
			}
			else if( !u->gc )
			{
				if( strcmp( u->nick, irc->mynick ) == 0 && ( strcmp( set_getstr( &irc->set, "ops" ), "root" ) == 0 || strcmp( set_getstr( &irc->set, "ops" ), "both" ) == 0 ) )
					s = "@";
				else if( strcmp( u->nick, irc->nick ) == 0 && ( strcmp( set_getstr( &irc->set, "ops" ), "user" ) == 0 || strcmp( set_getstr( &irc->set, "ops" ), "both" ) == 0 ) )
					s = "@";
				else
					s = "";
				
				irc_reply( irc, 353, "= %s :%s%s", channel, s, u->nick );
=======
				irc_reply( irc, 353, "= %s :%s", channel, namelist );
				*namelist = 0;
>>>>>>> 3f9440db
			}
			
			if( u->gc && !u->away && set_getint( irc, "away_devoice" ) )
				strcat( namelist, "+" );
			
			strcat( namelist, u->nick );
			strcat( namelist, " " );
		}
	}
	else if( ( c = conv_findchannel( channel ) ) )
	{
		GList *l;
		char *ops = set_getstr( irc, "ops" );
		
		/* root and the user aren't in the channel userlist but should
		   show up in /NAMES, so list them first: */
		sprintf( namelist, "%s%s %s%s ", strcmp( ops, "root" ) == 0 || strcmp( ops, "both" ) ? "@" : "", irc->mynick,
		                                 strcmp( ops, "user" ) == 0 || strcmp( ops, "both" ) ? "@" : "", irc->nick );
		
		for( l = c->in_room; l; l = l->next ) if( ( u = user_findhandle( c->gc, l->data ) ) )
		{
			if( strlen( namelist ) + strlen( u->nick ) > sizeof( namelist ) - 4 )
			{
				irc_reply( irc, 353, "= %s :%s", channel, namelist );
				*namelist = 0;
			}
			
			strcat( namelist, u->nick );
			strcat( namelist, " " );
		}
	}
	
	if( *namelist )
		irc_reply( irc, 353, "= %s :%s", channel, namelist );
	
	irc_reply( irc, 366, "%s :End of /NAMES list", channel );
}

int irc_check_login( irc_t *irc )
{
	if( irc->user && irc->nick )
	{
		if( global.conf->authmode == AUTHMODE_CLOSED && !( irc->status & USTATUS_AUTHORIZED ) )
		{
			irc_reply( irc, 464, ":This server is password-protected." );
			return 0;
		}
		else
		{
			irc_login( irc );
			return 1;
		}
	}
	else
	{
		/* More information needed. */
		return 0;
	}
}

void irc_login( irc_t *irc )
{
	user_t *u;
	
	irc_reply( irc,   1, ":Welcome to the BitlBee gateway, %s", irc->nick );
	irc_reply( irc,   2, ":Host %s is running BitlBee " BITLBEE_VERSION " " ARCH "/" CPU ".", irc->myhost );
	irc_reply( irc,   3, ":%s", IRCD_INFO );
	irc_reply( irc,   4, "%s %s %s %s", irc->myhost, BITLBEE_VERSION, UMODES UMODES_PRIV, CMODES );
	irc_reply( irc,   5, "PREFIX=(ov)@+ CHANTYPES=#& CHANMODES=,,,%s NICKLEN=%d NETWORK=BitlBee CASEMAPPING=rfc1459 MAXTARGETS=1 WATCH=128 :are supported by this server", CMODES, MAX_NICK_LENGTH - 1 );
	irc_motd( irc );
	irc->umode[0] = '\0';
	irc_umode_set( irc, "+" UMODE, 1 );

	u = user_add( irc, irc->mynick );
	u->host = g_strdup( irc->myhost );
	u->realname = g_strdup( ROOT_FN );
	u->online = 1;
	u->send_handler = root_command_string;
	u->is_private = 0; /* [SH] The channel is root's personal playground. */
	irc_spawn( irc, u );
	
	u = user_add( irc, NS_NICK );
	u->host = g_strdup( irc->myhost );
	u->realname = g_strdup( ROOT_FN );
	u->online = 0;
	u->send_handler = root_command_string;
	u->is_private = 1; /* [SH] NickServ is not in the channel, so should always /query. */
	
	u = user_add( irc, irc->nick );
	u->user = g_strdup( irc->user );
	u->host = g_strdup( irc->host );
	u->realname = g_strdup( irc->realname );
	u->online = 1;
	irc_spawn( irc, u );
	
	irc_usermsg( irc, "Welcome to the BitlBee gateway!\n\nIf you've never used BitlBee before, please do read the help information using the \x02help\x02 command. Lots of FAQ's are answered there." );
	
	if( global.conf->runmode == RUNMODE_FORKDAEMON || global.conf->runmode == RUNMODE_DAEMON )
		ipc_to_master_str( "CLIENT %s %s :%s\r\n", irc->host, irc->nick, irc->realname );
	
	irc->status |= USTATUS_LOGGED_IN;
}

void irc_motd( irc_t *irc )
{
	int fd;
	
	fd = open( global.conf->motdfile, O_RDONLY );
	if( fd == -1 )
	{
		irc_reply( irc, 422, ":We don't need MOTDs." );
	}
	else
	{
		char linebuf[80];	/* Max. line length for MOTD's is 79 chars. It's what most IRC networks seem to do. */
		char *add, max;
		int len;
		
		linebuf[79] = len = 0;
		max = sizeof( linebuf ) - 1;
		
		irc_reply( irc, 375, ":- %s Message Of The Day - ", irc->myhost );
		while( read( fd, linebuf + len, 1 ) == 1 )
		{
			if( linebuf[len] == '\n' || len == max )
			{
				linebuf[len] = 0;
				irc_reply( irc, 372, ":- %s", linebuf );
				len = 0;
			}
			else if( linebuf[len] == '%' )
			{
				read( fd, linebuf + len, 1 );
				if( linebuf[len] == 'h' )
					add = irc->myhost;
				else if( linebuf[len] == 'v' )
					add = BITLBEE_VERSION;
				else if( linebuf[len] == 'n' )
					add = irc->nick;
				else
					add = "%";
				
				strncpy( linebuf + len, add, max - len );
				while( linebuf[++len] );
			}
			else if( len < max )
			{
				len ++;
			}
		}
		irc_reply( irc, 376, ":End of MOTD" );
		close( fd );
	}
}

void irc_topic( irc_t *irc, char *channel )
{
	if( g_strcasecmp( channel, irc->channel ) == 0 )
	{
		irc_reply( irc, 332, "%s :%s", channel, CONTROL_TOPIC );
	}
	else
	{
		struct conversation *c = conv_findchannel( channel );
		
		if( c )
			irc_reply( irc, 332, "%s :BitlBee groupchat: \"%s\". Please keep in mind that root-commands won't work here. Have fun!", channel, c->title );
		else
			irc_reply( irc, 331, "%s :No topic for this channel", channel );
	}
}

void irc_umode_set( irc_t *irc, char *s, int allow_priv )
{
	/* allow_priv: Set to 0 if s contains user input, 1 if you want
	   to set a "privileged" mode (+o, +R, etc). */
	char m[256], st = 1, *t;
	int i;
	char changes[512], *p, st2 = 2;
	char badflag = 0;
	
	memset( m, 0, sizeof( m ) );
	
	for( t = irc->umode; *t; t ++ )
		m[(int)*t] = 1;

	p = changes;
	for( t = s; *t; t ++ )
	{
		if( *t == '+' || *t == '-' )
			st = *t == '+';
		else if( st == 0 || ( strchr( UMODES, *t ) || ( allow_priv && strchr( UMODES_PRIV, *t ) ) ) )
		{
			if( m[(int)*t] != st)
			{
				if( st != st2 )
					st2 = st, *p++ = st ? '+' : '-';
				*p++ = *t;
			}
			m[(int)*t] = st;
		}
		else
			badflag = 1;
	}
	*p = '\0';
	
	memset( irc->umode, 0, sizeof( irc->umode ) );
	
	for( i = 0; i < 256 && strlen( irc->umode ) < ( sizeof( irc->umode ) - 1 ); i ++ )
		if( m[i] )
			irc->umode[strlen(irc->umode)] = i;
	
	if( badflag )
		irc_reply( irc, 501, ":Unknown MODE flag" );
	/* Deliberately no !user@host on the prefix here */
	if( *changes )
		irc_write( irc, ":%s MODE %s %s", irc->nick, irc->nick, changes );
}

void irc_spawn( irc_t *irc, user_t *u )
{
	irc_join( irc, u, irc->channel );
}

void irc_join( irc_t *irc, user_t *u, char *channel )
{
	char *nick;
	
	if( ( g_strcasecmp( channel, irc->channel ) != 0 ) || user_find( irc, irc->nick ) )
		irc_write( irc, ":%s!%s@%s JOIN :%s", u->nick, u->user, u->host, channel );
	
	if( nick_cmp( u->nick, irc->nick ) == 0 )
	{
		irc_write( irc, ":%s MODE %s +%s", irc->myhost, channel, CMODE );
		irc_names( irc, channel );
		irc_topic( irc, channel );
	}
	
	nick = g_strdup( u->nick );
	nick_lc( nick );
	if( g_hash_table_lookup( irc->watches, nick ) )
	{
		irc_reply( irc, 600, "%s %s %s %d :%s", u->nick, u->user, u->host, (int) time( NULL ), "logged online" );
	}
	g_free( nick );
}

void irc_part( irc_t *irc, user_t *u, char *channel )
{
	irc_write( irc, ":%s!%s@%s PART %s :%s", u->nick, u->user, u->host, channel, "" );
}

void irc_kick( irc_t *irc, user_t *u, char *channel, user_t *kicker )
{
	irc_write( irc, ":%s!%s@%s KICK %s %s :%s", kicker->nick, kicker->user, kicker->host, channel, u->nick, "" );
}

void irc_kill( irc_t *irc, user_t *u )
{
	char *nick, *s;
	char reason[128];
	
	if( u->gc && u->gc->flags & OPT_LOGGING_OUT )
	{
		if( u->gc->acc->server )
			g_snprintf( reason, sizeof( reason ), "%s %s", irc->myhost,
			            u->gc->acc->server );
		else if( ( s = strchr( u->gc->username, '@' ) ) )
			g_snprintf( reason, sizeof( reason ), "%s %s", irc->myhost,
			            s + 1 );
		else
			g_snprintf( reason, sizeof( reason ), "%s %s.%s", irc->myhost,
			            u->gc->acc->prpl->name, irc->myhost );
		
		/* proto_opt might contain garbage after the : */
		if( ( s = strchr( reason, ':' ) ) )
			*s = 0;
	}
	else
	{
		strcpy( reason, "Leaving..." );
	}
	
	irc_write( irc, ":%s!%s@%s QUIT :%s", u->nick, u->user, u->host, reason );
	
	nick = g_strdup( u->nick );
	nick_lc( nick );
	if( g_hash_table_lookup( irc->watches, nick ) )
	{
		irc_reply( irc, 601, "%s %s %s %d :%s", u->nick, u->user, u->host, (int) time( NULL ), "logged offline" );
	}
	g_free( nick );
}

int irc_send( irc_t *irc, char *nick, char *s, int flags )
{
	struct conversation *c = NULL;
	user_t *u = NULL;
	
	if( *nick == '#' || *nick == '&' )
	{
		if( !( c = conv_findchannel( nick ) ) )
		{
			irc_reply( irc, 403, "%s :Channel does not exist", nick );
			return( 0 );
		}
	}
	else
	{
		u = user_find( irc, nick );
		
		if( !u )
		{
			if( irc->is_private )
				irc_reply( irc, 401, "%s :Nick does not exist", nick );
			else
				irc_usermsg( irc, "Nick `%s' does not exist!", nick );
			return( 0 );
		}
	}
	
	if( *s == 1 && s[strlen(s)-1] == 1 )
	{
		if( g_strncasecmp( s + 1, "ACTION", 6 ) == 0 )
		{
			if( s[7] == ' ' ) s ++;
			s += 3;
			*(s++) = '/';
			*(s++) = 'm';
			*(s++) = 'e';
			*(s++) = ' ';
			s -= 4;
			s[strlen(s)-1] = 0;
		}
		else if( g_strncasecmp( s + 1, "VERSION", 7 ) == 0 )
		{
			u = user_find( irc, irc->mynick );
			irc_privmsg( irc, u, "NOTICE", irc->nick, "", "\001VERSION BitlBee " BITLBEE_VERSION " " ARCH "/" CPU "\001" );
			return( 1 );
		}
		else if( g_strncasecmp( s + 1, "PING", 4 ) == 0 )
		{
			u = user_find( irc, irc->mynick );
			irc_privmsg( irc, u, "NOTICE", irc->nick, "", s );
			return( 1 );
		}
		else if( g_strncasecmp( s + 1, "TYPING", 6 ) == 0 )
		{
			if( u && u->gc && u->gc->acc->prpl->send_typing && strlen( s ) >= 10 )
			{
				time_t current_typing_notice = time( NULL );
				
				if( current_typing_notice - u->last_typing_notice >= 5 )
				{
					u->gc->acc->prpl->send_typing( u->gc, u->handle, s[8] == '1' );
					u->last_typing_notice = current_typing_notice;
				}
			}
			return( 1 );
		}
		else
		{
			irc_usermsg( irc, "Non-ACTION CTCP's aren't supported" );
			return( 0 );
		}
	}
	
	if( u )
	{
		/* For the next message, we probably do have to send new notices... */
		u->last_typing_notice = 0;
		u->is_private = irc->is_private;
		
		if( u->is_private )
		{
			if( !u->online )
				irc_reply( irc, 301, "%s :%s", u->nick, "User is offline" );
			else if( u->away )
				irc_reply( irc, 301, "%s :%s", u->nick, u->away );
		}
		
		if( u->send_handler )
		{
			u->send_handler( irc, u, s, flags );
			return 1;
		}
	}
	else if( c && c->gc && c->gc->acc && c->gc->acc->prpl )
	{
		return( bim_chat_msg( c->gc, c->id, s ) );
	}
	
	return( 0 );
}

static gboolean buddy_send_handler_delayed( gpointer data, gint fd, b_input_condition cond )
{
	user_t *u = data;
	
	/* Shouldn't happen, but just to be sure. */
	if( u->sendbuf_len < 2 )
		return FALSE;
	
	u->sendbuf[u->sendbuf_len-2] = 0; /* Cut off the last newline */
	bim_buddy_msg( u->gc, u->handle, u->sendbuf, u->sendbuf_flags );
	
	g_free( u->sendbuf );
	u->sendbuf = NULL;
	u->sendbuf_len = 0;
	u->sendbuf_timer = 0;
	u->sendbuf_flags = 0;
	
	return FALSE;
}

void buddy_send_handler( irc_t *irc, user_t *u, char *msg, int flags )
{
	if( !u || !u->gc ) return;
	
	if( set_getint( &irc->set, "buddy_sendbuffer" ) && set_getint( &irc->set, "buddy_sendbuffer_delay" ) > 0 )
	{
		int delay;
		
		if( u->sendbuf_len > 0 && u->sendbuf_flags != flags)
		{
			/* Flush the buffer */
			b_event_remove( u->sendbuf_timer );
			buddy_send_handler_delayed( u, -1, 0 );
		}

		if( u->sendbuf_len == 0 )
		{
			u->sendbuf_len = strlen( msg ) + 2;
			u->sendbuf = g_new( char, u->sendbuf_len );
			u->sendbuf[0] = 0;
			u->sendbuf_flags = flags;
		}
		else
		{
			u->sendbuf_len += strlen( msg ) + 1;
			u->sendbuf = g_renew( char, u->sendbuf, u->sendbuf_len );
		}
		
		strcat( u->sendbuf, msg );
		strcat( u->sendbuf, "\n" );
		
		delay = set_getint( &irc->set, "buddy_sendbuffer_delay" );
		if( delay <= 5 )
			delay *= 1000;
		
		if( u->sendbuf_timer > 0 )
			b_event_remove( u->sendbuf_timer );
		u->sendbuf_timer = b_timeout_add( delay, buddy_send_handler_delayed, u );
	}
	else
	{
		bim_buddy_msg( u->gc, u->handle, msg, flags );
	}
}

int irc_privmsg( irc_t *irc, user_t *u, char *type, char *to, char *prefix, char *msg )
{
	char last = 0;
	char *s = msg, *line = msg;
	
	/* The almighty linesplitter .. woohoo!! */
	while( !last )
	{
		if( *s == '\r' && *(s+1) == '\n' )
			*(s++) = 0;
		if( *s == '\n' )
		{
			last = s[1] == 0;
			*s = 0;
		}
		else
		{
			last = s[0] == 0;
		}
		if( *s == 0 )
		{
			if( g_strncasecmp( line, "/me ", 4 ) == 0 && ( !prefix || !*prefix ) && g_strcasecmp( type, "PRIVMSG" ) == 0 )
			{
				irc_write( irc, ":%s!%s@%s %s %s :\001ACTION %s\001", u->nick, u->user, u->host,
				           type, to, line + 4 );
			}
			else
			{
				irc_write( irc, ":%s!%s@%s %s %s :%s%s", u->nick, u->user, u->host,
				           type, to, prefix ? prefix : "", line );
			}
			line = s + 1;
		}
		s ++;
	}
	
	return( 1 );
}

int irc_msgfrom( irc_t *irc, char *nick, char *msg )
{
	user_t *u = user_find( irc, nick );
	static char *prefix = NULL;
	
	if( !u ) return( 0 );
	if( prefix && *prefix ) g_free( prefix );
	
	if( !u->is_private && nick_cmp( u->nick, irc->mynick ) != 0 )
	{
		int len = strlen( irc->nick) + 3;
		prefix = g_new (char, len );
		g_snprintf( prefix, len, "%s%s", irc->nick, set_getstr( &irc->set, "to_char" ) );
		prefix[len-1] = 0;
	}
	else
	{
		prefix = "";
	}
	
	return( irc_privmsg( irc, u, "PRIVMSG", u->is_private ? irc->nick : irc->channel, prefix, msg ) );
}

int irc_noticefrom( irc_t *irc, char *nick, char *msg )
{
	user_t *u = user_find( irc, nick );
	
	if( u )
		return( irc_privmsg( irc, u, "NOTICE", irc->nick, "", msg ) );
	else
		return( 0 );
}

/* Returns 0 if everything seems to be okay, a number >0 when there was a
   timeout. The number returned is the number of seconds we received no
   pongs from the user. When not connected yet, we don't ping but drop the
   connection when the user fails to connect in IRC_LOGIN_TIMEOUT secs. */
static gboolean irc_userping( gpointer _irc, gint fd, b_input_condition cond )
{
	irc_t *irc = _irc;
	int rv = 0;
	
	if( !( irc->status & USTATUS_LOGGED_IN ) )
	{
		if( gettime() > ( irc->last_pong + IRC_LOGIN_TIMEOUT ) )
			rv = gettime() - irc->last_pong;
	}
	else
	{
		if( ( gettime() > ( irc->last_pong + global.conf->ping_interval ) ) && !irc->pinging )
		{
			irc_write( irc, "PING :%s", IRC_PING_STRING );
			irc->pinging = 1;
		}
		else if( gettime() > ( irc->last_pong + global.conf->ping_timeout ) )
		{
			rv = gettime() - irc->last_pong;
		}
	}
	
	if( rv > 0 )
	{
		irc_abort( irc, 0, "Ping Timeout: %d seconds", rv );
		return FALSE;
	}
	
	return TRUE;
}<|MERGE_RESOLUTION|>--- conflicted
+++ resolved
@@ -661,31 +661,11 @@
 		{
 			if( strlen( namelist ) + strlen( u->nick ) > sizeof( namelist ) - 4 )
 			{
-<<<<<<< HEAD
-				if( set_getint( &irc->set, "away_devoice" ) && !u->away )
-					s = "+";
-				else
-					s = "";
-				
-				irc_reply( irc, 353, "= %s :%s%s", channel, s, u->nick );
-			}
-			else if( !u->gc )
-			{
-				if( strcmp( u->nick, irc->mynick ) == 0 && ( strcmp( set_getstr( &irc->set, "ops" ), "root" ) == 0 || strcmp( set_getstr( &irc->set, "ops" ), "both" ) == 0 ) )
-					s = "@";
-				else if( strcmp( u->nick, irc->nick ) == 0 && ( strcmp( set_getstr( &irc->set, "ops" ), "user" ) == 0 || strcmp( set_getstr( &irc->set, "ops" ), "both" ) == 0 ) )
-					s = "@";
-				else
-					s = "";
-				
-				irc_reply( irc, 353, "= %s :%s%s", channel, s, u->nick );
-=======
 				irc_reply( irc, 353, "= %s :%s", channel, namelist );
 				*namelist = 0;
->>>>>>> 3f9440db
 			}
 			
-			if( u->gc && !u->away && set_getint( irc, "away_devoice" ) )
+			if( u->gc && !u->away && set_getbool( &irc->set, "away_devoice" ) )
 				strcat( namelist, "+" );
 			
 			strcat( namelist, u->nick );
@@ -695,7 +675,7 @@
 	else if( ( c = conv_findchannel( channel ) ) )
 	{
 		GList *l;
-		char *ops = set_getstr( irc, "ops" );
+		char *ops = set_getstr( &irc->set, "ops" );
 		
 		/* root and the user aren't in the channel userlist but should
 		   show up in /NAMES, so list them first: */
