--- conflicted
+++ resolved
@@ -173,11 +173,6 @@
 			i = strlen( MSN_TYPING_HEADERS ) + strlen( sb->ic->acc->user );
 			buf = g_new0( char, i );
 			i = g_snprintf( buf, i, MSN_TYPING_HEADERS, sb->ic->acc->user );
-		}
-		else if( strncmp( text, MSN_INVITE_HEADERS, sizeof( MSN_INVITE_HEADERS ) - 1 ) == 0 ) 
-		{
-			buf = g_strdup( text );
-			i = strlen( buf );
 		}
 		else if( strcmp( text, SB_KEEPALIVE_MESSAGE ) == 0 )
 		{
@@ -742,10 +737,7 @@
 			
 			g_free( command );
 		}
-<<<<<<< HEAD
 #endif
-=======
->>>>>>> 1fdb0a48
 		else if( g_strncasecmp( ct, "application/x-msnmsgrp2p", 24 ) == 0 ) 
 		{
 			imcb_error( sb->ic, "Cannot receive file from %s: BitlBee does not "
