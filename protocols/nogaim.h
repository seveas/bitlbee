--- conflicted
+++ resolved
@@ -189,30 +189,8 @@
 	void (* chat_leave)	(struct gaim_connection *, int id);
 	int  (* chat_send)	(struct gaim_connection *, int id, char *message);
 	int  (* chat_open)	(struct gaim_connection *, char *who);
-<<<<<<< HEAD
-	void (* keepalive)	(struct gaim_connection *);
-
-	/* get "chat buddy" info and away message */
-	void (* get_cb_info)	(struct gaim_connection *, int, char *who);
-	void (* get_cb_away)	(struct gaim_connection *, int, char *who);
-
-	/* save/store buddy's alias on server list/roster */
-	void (* alias_buddy)	(struct gaim_connection *, char *who);
-
-	/* change a buddy's group on a server list/roster */
-	void (* group_buddy)	(struct gaim_connection *, char *who, char *old_group, char *new_group);
-
-	/* file transfers */
-	struct ft_send_req *(* req_send_file) (struct gaim_connection *, const char *file);
-	void (* send_file_part) (struct gaim_connection *, struct ft*, void *data, size_t length);
-	void (* accept_recv_file) (struct gaim_connection *, struct ft*, ft_recv_handler);
-
-	void (* buddy_free)	(struct buddy *);
-
-=======
 	
 	/* DIE! */
->>>>>>> fc630f9f
 	char *(* get_status_string) (struct gaim_connection *gc, int stat);
 	
 	GList *(* away_states)(struct gaim_connection *gc);
