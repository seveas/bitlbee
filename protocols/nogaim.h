  /********************************************************************\
  * BitlBee -- An IRC to other IM-networks gateway                     *
  *                                                                    *
  * Copyright 2002-2004 Wilmer van der Gaast and others                *
  \********************************************************************/

/*
 * nogaim
 *
 * Gaim without gaim - for BitlBee
 *
 * This file contains functions called by the Gaim IM-modules. It contains
 * some struct and type definitions from Gaim.
 *
 * Copyright (C) 1998-1999, Mark Spencer <markster@marko.net>
 *                          (and possibly other members of the Gaim team)
 * Copyright 2002-2004 Wilmer van der Gaast <lintux@lintux.cx>
 */

/*
  This program is free software; you can redistribute it and/or modify
  it under the terms of the GNU General Public License as published by
  the Free Software Foundation; either version 2 of the License, or
  (at your option) any later version.

  This program is distributed in the hope that it will be useful,
  but WITHOUT ANY WARRANTY; without even the implied warranty of
  MERCHANTABILITY or FITNESS FOR A PARTICULAR PURPOSE.  See the
  GNU General Public License for more details.

  You should have received a copy of the GNU General Public License with
  the Debian GNU/Linux distribution in /usr/share/common-licenses/GPL;
  if not, write to the Free Software Foundation, Inc., 59 Temple Place,
  Suite 330, Boston, MA  02111-1307  USA
*/

#ifndef _NOGAIM_H
#define _NOGAIM_H

#include "bitlbee.h"
#include "proxy.h"
#include "md5.h"
#include "sha.h"


#define BUF_LEN MSG_LEN
#define BUF_LONG ( BUF_LEN * 2 )
#define MSG_LEN 2048
#define BUF_LEN MSG_LEN

#define SELF_ALIAS_LEN 400
#define BUDDY_ALIAS_MAXLEN 388   /* because MSN names can be 387 characters */

#define PERMIT_ALL      1
#define PERMIT_NONE     2
#define PERMIT_SOME     3
#define DENY_SOME       4

#define WEBSITE "http://www.bitlee.org/"
#define IM_FLAG_AWAY 0x0020
#define OPT_CONN_HTML 0x00000001
#define OPT_LOGGED_IN 0x00010000
#define GAIM_AWAY_CUSTOM "Custom"

#define GAIM_LOGO	0
#define GAIM_ERROR	1
#define GAIM_WARNING	2
#define GAIM_INFO	3

/* ok. now the fun begins. first we create a connection structure */
struct gaim_connection {
	/* we need to do either oscar or TOC */
	/* we make this as an int in case if we want to add more protocols later */
	struct prpl *prpl;
	guint32 flags;
	
	/* all connections need an input watcher */
	int inpa;
	
	/* buddy list stuff. there is still a global groups for the buddy list, but
	 * we need to maintain our own set of buddies, and our own permit/deny lists */
	GSList *permit;
	GSList *deny;
	int permdeny;
	
	/* all connections need a list of chats, even if they don't have chat */
	GSList *buddy_chats;
	
	/* each connection then can have its own protocol-specific data */
	void *proto_data;
	
	struct aim_user *user;
	
	char username[64];
	char displayname[128];
	char password[32];
	guint keepalive;
	/* stuff needed for per-connection idle times */
	guint idle_timer;
	time_t login_time;
	time_t lastsent;
	int is_idle;
	
	char *away;
	int is_auto_away;
	
	int evil;
	gboolean wants_to_die; /* defaults to FALSE */
	
	/* BitlBee */
	irc_t *irc;
	int lstitems;  /* added for msnP8 */
	
	struct conversation *conversations;
};

/* struct buddy_chat went away and got merged with this. */
struct conversation {
	struct gaim_connection *gc;

	/* stuff used just for chat */
        GList *in_room;
        GList *ignored;
        int id;
        
        /* BitlBee */
        struct conversation *next;
        char *channel;
        char *title;
        char joined;
        void *data;
};

struct buddy {
	char name[80];
	char show[BUDDY_ALIAS_MAXLEN];
        int present;
	int evil;
	time_t signon;
	time_t idle;
        int uc;
	guint caps; /* woohoo! */
	void *proto_data; /* what a hack */
	struct gaim_connection *gc; /* the connection it belongs to */
};

struct aim_user {
	char username[64];
	char alias[SELF_ALIAS_LEN]; 
	char password[32];
	char user_info[2048];
	int options;
	struct prpl *prpl;
	/* prpls can use this to save information about the user,
	 * like which server to connect to, etc */
	char proto_opt[7][256];

	struct gaim_connection *gc;
	irc_t *irc;
};

struct ft 
{
	const char *filename;
	
	/* Total number of bytes in file */
	size_t total_bytes;
	
	/* Current number of bytes received */
	size_t cur_bytes;
};

struct ft_request 
{
	const char *filename;
	struct gaim_connection *gc;
};

typedef void (*ft_recv_handler) (struct ft *, void *data, size_t len);

struct prpl {
	int options;
	const char *name;

	/* for ICQ and Yahoo, who have off/on per-conversation options */
	/* char *checkbox; this should be per-connection */

	GList *(* away_states)(struct gaim_connection *gc);
	GList *(* actions)();
	void   (* do_action)(struct gaim_connection *, char *);
	/* user_opts returns a GList* of g_malloc'd struct proto_user_opts */
	GList *(* user_opts)();
	GList *(* chat_info)(struct gaim_connection *);

	/* all the server-related functions */

	/* a lot of these (like get_dir) are protocol-dependent and should be removed. ones like
	 * set_dir (which is also protocol-dependent) can stay though because there's a dialog
	 * (i.e. the prpl says you can set your dir info, the ui shows a dialog and needs to call
	 * set_dir in order to set it) */

	void (* login)		(struct aim_user *);
	void (* close)		(struct gaim_connection *);
	int  (* send_im)	(struct gaim_connection *, char *who, char *message, int len, int away);
	int  (* send_typing)	(struct gaim_connection *, char *who, int typing);
	void (* set_info)	(struct gaim_connection *, char *info);
	void (* get_info)	(struct gaim_connection *, char *who);
	void (* set_away)	(struct gaim_connection *, char *state, char *message);
	void (* get_away)       (struct gaim_connection *, char *who);
	void (* set_idle)	(struct gaim_connection *, int idletime);
	void (* add_buddy)	(struct gaim_connection *, char *name);
	void (* remove_buddy)	(struct gaim_connection *, char *name, char *group);
	void (* add_permit)	(struct gaim_connection *, char *name);
	void (* add_deny)	(struct gaim_connection *, char *name);
	void (* rem_permit)	(struct gaim_connection *, char *name);
	void (* rem_deny)	(struct gaim_connection *, char *name);
	void (* set_permit_deny)(struct gaim_connection *);
	void (* join_chat)	(struct gaim_connection *, GList *data);
	void (* chat_invite)	(struct gaim_connection *, int id, char *who, char *message);
	void (* chat_leave)	(struct gaim_connection *, int id);
	void (* chat_whisper)	(struct gaim_connection *, int id, char *who, char *message);
	int  (* chat_send)	(struct gaim_connection *, int id, char *message);
	int  (* chat_open)	(struct gaim_connection *, char *who);
	void (* keepalive)	(struct gaim_connection *);

	/* get "chat buddy" info and away message */
	void (* get_cb_info)	(struct gaim_connection *, int, char *who);
	void (* get_cb_away)	(struct gaim_connection *, int, char *who);

	/* save/store buddy's alias on server list/roster */
	void (* alias_buddy)	(struct gaim_connection *, char *who);

	/* change a buddy's group on a server list/roster */
	void (* group_buddy)	(struct gaim_connection *, char *who, char *old_group, char *new_group);

	/* file transfers */
	struct ft_send_req *(* req_send_file) (struct gaim_connection *, const char *file);
	void (* send_file_part) (struct gaim_connection *, struct ft*, void *data, size_t length);
	void (* accept_recv_file) (struct gaim_connection *, struct ft*, ft_recv_handler);

	void (* buddy_free)	(struct buddy *);

	char *(* get_status_string) (struct gaim_connection *gc, int stat);

	int (* cmp_buddynames) (const char *who1, const char *who2);
};

#define UC_UNAVAILABLE  1

/* JABBER */
#define UC_AWAY (0x02 | UC_UNAVAILABLE)
#define UC_CHAT  0x04
#define UC_XA   (0x08 | UC_UNAVAILABLE)
#define UC_DND  (0x10 | UC_UNAVAILABLE)

G_MODULE_EXPORT GSList *get_connections();
G_MODULE_EXPORT struct prpl *find_protocol(const char *name);
G_MODULE_EXPORT void register_protocol(struct prpl *);

/* nogaim.c */
int serv_send_im(irc_t *irc, user_t *u, char *msg, int flags);
int serv_send_chat(irc_t *irc, struct gaim_connection *gc, int id, char *msg );

G_MODULE_EXPORT signed int do_iconv( char *from_cs, char *to_cs, char *src, char *dst, size_t size, size_t maxbuf );
char *set_eval_charset( irc_t *irc, set_t *set, char *value );

void nogaim_init();
int proto_away( struct gaim_connection *gc, char *away );
char *set_eval_away_devoice( irc_t *irc, set_t *set, char *value );
<<<<<<< HEAD
int handle_cmp( char *a, char *b, struct prpl *protocol );
=======
>>>>>>> 9cb98682

gboolean auto_reconnect( gpointer data );
void cancel_auto_reconnect( struct account *a );

/* multi.c */
G_MODULE_EXPORT struct gaim_connection *new_gaim_conn( struct aim_user *user );
G_MODULE_EXPORT void destroy_gaim_conn( struct gaim_connection *gc );
G_MODULE_EXPORT void set_login_progress( struct gaim_connection *gc, int step, char *msg );
G_MODULE_EXPORT void hide_login_progress( struct gaim_connection *gc, char *msg );
G_MODULE_EXPORT void hide_login_progress_error( struct gaim_connection *gc, char *msg );
G_MODULE_EXPORT void serv_got_crap( struct gaim_connection *gc, char *format, ... );
G_MODULE_EXPORT void account_online( struct gaim_connection *gc );
G_MODULE_EXPORT void account_offline( struct gaim_connection *gc );
G_MODULE_EXPORT void signoff( struct gaim_connection *gc );

/* dialogs.c */
G_MODULE_EXPORT void do_error_dialog( struct gaim_connection *gc, char *msg, char *title );
G_MODULE_EXPORT void do_ask_dialog( struct gaim_connection *gc, char *msg, void *data, void *doit, void *dont );

/* list.c */
G_MODULE_EXPORT int bud_list_cache_exists( struct gaim_connection *gc );
G_MODULE_EXPORT void do_import( struct gaim_connection *gc, void *null );
G_MODULE_EXPORT void add_buddy( struct gaim_connection *gc, char *group, char *handle, char *realname );
G_MODULE_EXPORT struct buddy *find_buddy( struct gaim_connection *gc, char *handle );
G_MODULE_EXPORT void do_export( struct gaim_connection *gc );
G_MODULE_EXPORT void signoff_blocked( struct gaim_connection *gc );

G_MODULE_EXPORT void serv_buddy_rename( struct gaim_connection *gc, char *handle, char *realname );

/* buddy_chat.c */
G_MODULE_EXPORT void add_chat_buddy( struct conversation *b, char *handle );
G_MODULE_EXPORT void remove_chat_buddy( struct conversation *b, char *handle, char *reason );

/* prpl.c */
G_MODULE_EXPORT void show_got_added( struct gaim_connection *gc, char *id, char *handle, const char *realname, const char *msg );

/* server.c */                    
G_MODULE_EXPORT void serv_got_update( struct gaim_connection *gc, char *handle, int loggedin, int evil, time_t signon, time_t idle, int type, guint caps );
G_MODULE_EXPORT void serv_got_im( struct gaim_connection *gc, char *handle, char *msg, guint32 flags, time_t mtime, gint len );
G_MODULE_EXPORT void serv_got_typing( struct gaim_connection *gc, char *handle, int timeout );
G_MODULE_EXPORT void serv_got_chat_invite( struct gaim_connection *gc, char *handle, char *who, char *msg, GList *data );
G_MODULE_EXPORT struct conversation *serv_got_joined_chat( struct gaim_connection *gc, int id, char *handle );
G_MODULE_EXPORT void serv_got_chat_in( struct gaim_connection *gc, int id, char *who, int whisper, char *msg, time_t mtime );
G_MODULE_EXPORT void serv_got_chat_left( struct gaim_connection *gc, int id );
/* void serv_finish_login( struct gaim_connection *gc ); */

/* util.c */
G_MODULE_EXPORT char *utf8_to_str( const char *in );
G_MODULE_EXPORT char *str_to_utf8( const char *in );
G_MODULE_EXPORT void strip_linefeed( gchar *text );
G_MODULE_EXPORT char *add_cr( char *text );
G_MODULE_EXPORT char *tobase64( const char *text );
G_MODULE_EXPORT char *normalize( const char *s );
G_MODULE_EXPORT time_t get_time( int year, int month, int day, int hour, int min, int sec );
G_MODULE_EXPORT void strip_html( char *msg );
G_MODULE_EXPORT char * escape_html(const char *html);
G_MODULE_EXPORT void info_string_append(GString *str, char *newline, char *name, char *value);

/* file transfers */
G_MODULE_EXPORT void ft_progress( struct ft *, int);
G_MODULE_EXPORT void ft_incoming( struct ft_request * );
G_MODULE_EXPORT void ft_accepted( struct ft_request *, struct ft *);
G_MODULE_EXPORT void ft_denied( struct ft_request *, const char *reason);

/* prefs.c */
G_MODULE_EXPORT void build_block_list();
G_MODULE_EXPORT void build_allow_list();

struct conversation *conv_findchannel( char *channel );


#endif<|MERGE_RESOLUTION|>--- conflicted
+++ resolved
@@ -267,10 +267,6 @@
 void nogaim_init();
 int proto_away( struct gaim_connection *gc, char *away );
 char *set_eval_away_devoice( irc_t *irc, set_t *set, char *value );
-<<<<<<< HEAD
-int handle_cmp( char *a, char *b, struct prpl *protocol );
-=======
->>>>>>> 9cb98682
 
 gboolean auto_reconnect( gpointer data );
 void cancel_auto_reconnect( struct account *a );
