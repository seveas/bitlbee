  /********************************************************************\
  * BitlBee -- An IRC to other IM-networks gateway                     *
  *                                                                    *
  * Copyright 2002-2005 Wilmer van der Gaast and others                *
  \********************************************************************/

/* Some stuff to register, handle and save user preferences             */

/*
  This program is free software; you can redistribute it and/or modify
  it under the terms of the GNU General Public License as published by
  the Free Software Foundation; either version 2 of the License, or
  (at your option) any later version.

  This program is distributed in the hope that it will be useful,
  but WITHOUT ANY WARRANTY; without even the implied warranty of
  MERCHANTABILITY or FITNESS FOR A PARTICULAR PURPOSE.  See the
  GNU General Public License for more details.

  You should have received a copy of the GNU General Public License with
  the Debian GNU/Linux distribution in /usr/share/common-licenses/GPL;
  if not, write to the Free Software Foundation, Inc., 59 Temple Place,
  Suite 330, Boston, MA  02111-1307  USA
*/
#define BITLBEE_CORE
#include "bitlbee.h"

/* Used to use NULL for this, but NULL is actually a "valid" value. */
char *SET_INVALID = "nee";

set_t *set_add( set_t **head, char *key, char *def, set_eval eval, void *data )
{
	set_t *s = set_find( head, key );
	
	/* Possibly the setting already exists. If it doesn't exist yet,
	   we create it. If it does, we'll just change the default. */
	if( !s )
	{
		if( ( s = *head ) )
		{
			while( s->next ) s = s->next;
			s->next = g_new0( set_t, 1 );
			s = s->next;
		}
		else
		{
			s = *head = g_new0( set_t, 1 );
		}
		s->key = g_strdup( key );
	}
	
	if( s->def )
	{
		g_free( s->def );
		s->def = NULL;
	}
	if( def ) s->def = g_strdup( def );
	
	s->eval = eval;
	s->data = data;
	
	return s;
}

set_t *set_find( set_t **head, char *key )
{
	set_t *s = *head;
	
	while( s )
	{
		if( g_strcasecmp( s->key, key ) == 0 )
			break;
		s = s->next;
	}
	
	return s;
}

char *set_getstr( set_t **head, char *key )
{
	set_t *s = set_find( head, key );
	
	if( !s || ( !s->value && !s->def ) )
		return NULL;
	
	return s->value ? s->value : s->def;
}

int set_getint( set_t **head, char *key )
{
	char *s = set_getstr( head, key );
	int i = 0;
	
	if( !s )
		return 0;
	
	if( sscanf( s, "%d", &i ) != 1 )
		return 0;
	
	return i;
}

int set_getbool( set_t **head, char *key )
{
	char *s = set_getstr( head, key );
	
	if( !s )
		return 0;
	
	return bool2int( s );
}

int set_setstr( set_t **head, char *key, char *value )
{
	set_t *s = set_find( head, key );
	char *nv = value;
	
	if( !s )
		/*
		Used to do this, but it never really made sense.
		s = set_add( head, key, NULL, NULL, NULL );
		*/
		return 0;
	
	if( value == NULL && ( s->flags & SET_NULL_OK ) == 0 )
		return 0;
	
	/* Call the evaluator. For invalid values, evaluators should now
	   return SET_INVALID, but previously this was NULL. Try to handle
	   that too if NULL is not an allowed value for this setting. */
	if( s->eval && ( ( nv = s->eval( s, value ) ) == SET_INVALID ||
	                 ( ( s->flags & SET_NULL_OK ) == 0 && nv == NULL ) ) )
		return 0;
	
	if( s->value )
	{
		g_free( s->value );
		s->value = NULL;
	}
	
	/* If there's a default setting and it's equal to what we're trying to
	   set, stick with s->value = NULL. Otherwise, remember the setting. */
	if( !s->def || ( strcmp( nv, s->def ) != 0 ) )
		s->value = g_strdup( nv );
	
	if( nv != value )
		g_free( nv );
	
	return 1;
}

int set_setint( set_t **head, char *key, int value )
{
	char s[24];	/* Not quite 128-bit clean eh? ;-) */
	
	g_snprintf( s, sizeof( s ), "%d", value );
	return set_setstr( head, key, s );
}

void set_del( set_t **head, char *key )
{
	set_t *s = *head, *t = NULL;
	
	while( s )
	{
		if( g_strcasecmp( s->key, key ) == 0 )
			break;
		s = (t=s)->next;
	}
	if( s )
	{
		if( t )
			t->next = s->next;
		else
			*head = s->next;
		
		g_free( s->key );
		if( s->value ) g_free( s->value );
		if( s->def ) g_free( s->def );
		g_free( s );
	}
}

int set_reset( set_t **head, char *key )
{
	set_t *s;
	
	s = set_find( head, key );
	if( s )
		return set_setstr( head, key, s->def );
	
	return 0;
}

char *set_eval_int( set_t *set, char *value )
{
	char *s = value;
	
	/* Allow a minus at the first position. */
	if( *s == '-' )
		s ++;
	
	for( ; *s; s ++ )
		if( !isdigit( *s ) )
			return SET_INVALID;
	
	return value;
}

char *set_eval_bool( set_t *set, char *value )
{
	return is_bool( value ) ? value : SET_INVALID;
}

char *set_eval_to_char( set_t *set, char *value )
{
	char *s = g_new( char, 3 );
	
	if( *value == ' ' )
		strcpy( s, " " );
	else
		sprintf( s, "%c ", *value );
	
	return s;
}

char* set_eval_op_root( set_t *set, char* value )
{
	irc_t *irc = set->data;
	char* ret = set_eval_bool(set, value);
	int b = bool2int(ret);

	irc_write( irc, ":%s!%s@%s MODE %s %s %s", irc->mynick, irc->mynick, irc->myhost,
                                               irc->channel, b?"+o":"-o", irc->mynick);

	return ret;
}

char* set_eval_op_user( set_t *set, char* value )
{
	irc_t *irc = set->data;
	char* ret = set_eval_bool(set, value);
	int b = bool2int(ret);

	irc_write( irc, ":%s!%s@%s MODE %s %s %s", irc->mynick, irc->mynick, irc->myhost,
                                               irc->channel, b?"+o":"-o", irc->nick);

	return ret;
}

/* generalized version of set_eval_op/voice_buddies */
char *set_eval_mode_buddies( set_t *set, char *value, char modeflag )
{
	irc_t *irc = set->data;
	char op[64], deop[64];
	int nop=0, ndeop=0;
	user_t *u;
	int mode;
	
	if(!strcmp(value, "false"))
		mode=0;
	else if(!strcmp(value, "encrypted"))
		mode=1;
	else if(!strcmp(value, "trusted"))
		mode=2;
	else if(!strcmp(value, "notaway"))
		mode=3;
	else
<<<<<<< HEAD
		return NULL;

	/* sorry for calling them op/deop - too lazy for search+replace :P */
	op[0]='\0';
	deop[0]='\0';
	for(u=irc->users; u; u=u->next) {
		/* we're only concerned with online buddies */
		if(!u->ic || !u->online)
			continue;

		/* just in case... */
		if(strlen(u->nick) >= 64)
			continue;
		
		/* dump out ops/deops when the corresponding name list fills up */
		if(strlen(op)+strlen(u->nick)+2 > 64) {
			char *flags = g_strnfill(nop, modeflag);
			irc_write( irc, ":%s!%s@%s MODE %s +%s%s", irc->mynick, irc->mynick, irc->myhost,
		                                               irc->channel, flags, op );
		    op[0]='\0';
            nop=0;
		    g_free(flags);
		}
		if(strlen(deop)+strlen(u->nick)+2 > 64) {
			char *flags = g_strnfill(ndeop, modeflag);
			irc_write( irc, ":%s!%s@%s MODE %s -%s%s", irc->mynick, irc->mynick, irc->myhost,
		                                               irc->channel, flags, deop );
		    deop[0]='\0';
            ndeop=0;
		    g_free(flags);
		}
		
		switch(mode) {
		/* "false" */
		case 0:
			g_strlcat(deop, " ", 64);
			g_strlcat(deop, u->nick, 64);
			ndeop++;
			break;
		/* "encrypted" */
		case 1:
			if(u->encrypted) {
				g_strlcat(op, " ", 64);
				g_strlcat(op, u->nick, 64);
				nop++;
			} else {
				g_strlcat(deop, " ", 64);
				g_strlcat(deop, u->nick, 64);
				ndeop++;
			}
			break;
		/* "trusted" */
		case 2:
			if(u->encrypted > 1) {
				g_strlcat(op, " ", 64);
				g_strlcat(op, u->nick, 64);
				nop++;
			} else {
				g_strlcat(deop, " ", 64);
				g_strlcat(deop, u->nick, 64);
				ndeop++;
			}
			break;
		/* "notaway" */
		case 3:
			if(u->away) {
				g_strlcat(deop, " ", 64);
				g_strlcat(deop, u->nick, 64);
				ndeop++;
			} else {
				g_strlcat(op, " ", 64);
				g_strlcat(op, u->nick, 64);
				nop++;
			}
		}
	}
	/* dump anything left in op/deop lists */
	if(*op) {
		char *flags = g_strnfill(nop, modeflag);
		irc_write( irc, ":%s!%s@%s MODE %s +%s%s", irc->mynick, irc->mynick, irc->myhost,
		                                               irc->channel, flags, op );
		g_free(flags);
	}
	if(*deop) {
		char *flags = g_strnfill(ndeop, modeflag);
		irc_write( irc, ":%s!%s@%s MODE %s -%s%s", irc->mynick, irc->mynick, irc->myhost,
                                                   irc->channel, flags, deop );
        g_free(flags);
    }

=======
		return SET_INVALID;
	
>>>>>>> 9e768da7
	return value;
}

char *set_eval_op_buddies( set_t *set, char *value )
{
	return set_eval_mode_buddies(set, value, 'o');
}

char *set_eval_halfop_buddies( set_t *set, char *value )
{
	return set_eval_mode_buddies(set, value, 'h');
}

char *set_eval_voice_buddies( set_t *set, char *value )
{
	return set_eval_mode_buddies(set, value, 'v');
}

/* possible values: never, opportunistic, manual, always */
char *set_eval_otr_policy( set_t *set, char *value )
{
	if ( !strcmp(value, "never") )
		return value;
	if ( !strcmp(value, "opportunistic") )
		return value;
	if ( !strcmp(value, "manual") )
		return value;
	if ( !strcmp(value, "always") )
		return value;
	return NULL;
}
<|MERGE_RESOLUTION|>--- conflicted
+++ resolved
@@ -266,8 +266,7 @@
 	else if(!strcmp(value, "notaway"))
 		mode=3;
 	else
-<<<<<<< HEAD
-		return NULL;
+		return SET_INVALID;
 
 	/* sorry for calling them op/deop - too lazy for search+replace :P */
 	op[0]='\0';
@@ -357,10 +356,6 @@
         g_free(flags);
     }
 
-=======
-		return SET_INVALID;
-	
->>>>>>> 9e768da7
 	return value;
 }
 
