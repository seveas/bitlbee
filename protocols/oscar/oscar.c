--- conflicted
+++ resolved
@@ -601,78 +601,6 @@
 	return 1;
 }
 
-<<<<<<< HEAD
-struct pieceofcrap {
-	struct im_connection *ic;
-	unsigned long offset;
-	unsigned long len;
-	char *modname;
-	int fd;
-	aim_conn_t *conn;
-	unsigned int inpa;
-};
-
-static gboolean damn_you(gpointer data, gint source, b_input_condition c)
-{
-	struct pieceofcrap *pos = data;
-	struct oscar_data *od = pos->ic->proto_data;
-	char in = '\0';
-	int x = 0;
-	unsigned char m[17];
-
-	while (read(pos->fd, &in, 1) == 1) {
-		if (in == '\n')
-			x++;
-		else if (in != '\r')
-			x = 0;
-		if (x == 2)
-			break;
-		in = '\0';
-	}
-	if (in != '\n') {
-		imcb_error(pos->ic, "Gaim was unable to get a valid hash for logging into AIM."
-				" You may be disconnected shortly.");
-		b_event_remove(pos->inpa);
-		closesocket(pos->fd);
-		g_free(pos);
-		return FALSE;
-	}
-	/* [WvG] Wheeeee! Who needs error checking anyway? ;-) */
-	read(pos->fd, m, 16);
-	m[16] = '\0';
-	b_event_remove(pos->inpa);
-	closesocket(pos->fd);
-	aim_sendmemblock(od->sess, pos->conn, 0, 16, m, AIM_SENDMEMBLOCK_FLAG_ISHASH);
-	g_free(pos);
-	
-	return FALSE;
-}
-
-static gboolean straight_to_hell(gpointer data, gint source, b_input_condition cond) {
-	struct pieceofcrap *pos = data;
-	char buf[BUF_LONG];
-
-	if (source < 0) {
-		imcb_error(pos->ic, "Gaim was unable to get a valid hash for logging into AIM."
-				" You may be disconnected shortly.");
-		if (pos->modname)
-			g_free(pos->modname);
-		g_free(pos);
-		return FALSE;
-	}
-
-	g_snprintf(buf, sizeof(buf), "GET " AIMHASHDATA
-			"?offset=%ld&len=%ld&modname=%s HTTP/1.0\n\n",
-			pos->offset, pos->len, pos->modname ? pos->modname : "");
-	write(pos->fd, buf, strlen(buf));
-	if (pos->modname)
-		g_free(pos->modname);
-	pos->inpa = b_input_add(pos->fd, B_EV_IO_READ, damn_you, pos);
-	return FALSE;
-}
-
-=======
->>>>>>> 6e6b3d7c
 /* size of icbmui.ocm, the largest module in AIM 3.5 */
 #define AIM_MAX_FILE_SIZE 98304
 
