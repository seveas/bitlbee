--- conflicted
+++ resolved
@@ -65,12 +65,6 @@
    Sets pass without checking */
 void setpassnc (irc_t *irc, const char *pass) 
 {
-<<<<<<< HEAD
-	if (!set_find (irc, "password"))
-		set_add (irc, "password", NULL, passchange);
-	
-=======
->>>>>>> c2295f7e
 	if (irc->password) g_free (irc->password);
 	
 	if (pass) {
@@ -81,17 +75,8 @@
 	}
 }
 
-<<<<<<< HEAD
-char *passchange (irc_t *irc, void *set, char *value) {
-	setpassnc (irc, value);
-	return (NULL);
-}
-
-int setpass (irc_t *irc, const char *pass, char* md5sum) {
-=======
 int setpass (irc_t *irc, const char *pass, const char* md5sum) 
 {
->>>>>>> c2295f7e
 	md5_state_t md5state;
 	md5_byte_t digest[16];
 	int i, j;
