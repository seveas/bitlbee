--- conflicted
+++ resolved
@@ -295,10 +295,8 @@
 	serv_got_crap( gc, "Signing off.." );
 	
 	b_event_remove( gc->keepalive );
-<<<<<<< HEAD
-=======
 	gc->flags |= OPT_LOGGING_OUT;
->>>>>>> 9b63df67
+	
 	gc->keepalive = 0;
 	gc->prpl->close( gc );
 	b_event_remove( gc->inpa );
