--- conflicted
+++ resolved
@@ -28,11 +28,7 @@
 #include "msn.h"
 #include "passport.h"
 #include "md5.h"
-<<<<<<< HEAD
-#include "invitation.h"
-=======
 #include "soap.h"
->>>>>>> ee6cc946
 
 static gboolean msn_sb_callback( gpointer data, gint source, b_input_condition cond );
 static int msn_sb_command( gpointer data, char **cmd, int num_parts );
