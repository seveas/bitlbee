--- conflicted
+++ resolved
@@ -1,10 +1,9 @@
-<<<<<<< HEAD
-bitlbee (1.2-5) UNRELEASED; urgency=low
+bitlbee (1.2-6) UNRELEASED; urgency=low
 
   * Add Homepage and Vcs-Bzr fields.
 
  -- Jelmer Vernooij <jelmer@samba.org>  Sun, 11 May 2008 14:18:16 +0200
-=======
+
 bitlbee (1.2-5) unstable; urgency=low
 
   * Add myself to uploaders.
@@ -13,7 +12,6 @@
   * Avoid changing uid from init script. (Closes: #474589)
 
  -- Jelmer Vernooij <jelmer@samba.org>  Mon, 16 Jun 2008 00:53:20 +0200
->>>>>>> f00e3ad0
 
 bitlbee (1.2-4) unstable; urgency=low
 
