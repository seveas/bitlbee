--- conflicted
+++ resolved
@@ -67,7 +67,7 @@
 #define OPT_LOCALBUDDY  0x00000020 /* For nicks local to one groupchat */
 #define OPT_TYPING      0x00000100 /* Some pieces of code make assumptions */
 #define OPT_THINKING    0x00000200 /* about these values... Stupid me! */
-#define OPT_NOOTR	0x00001000 /* protocol not suitable for OTR */
+#define OPT_NOOTR       0x00001000 /* protocol not suitable for OTR */
 
 /* ok. now the fun begins. first we create a connection structure */
 struct im_connection
@@ -141,14 +141,11 @@
 	/* You should set this to the name of your protocol.
 	 * - The user sees this name ie. when imcb_log() is used. */
 	const char *name;
-<<<<<<< HEAD
 	void *data;
-=======
 	/* Maximum Message Size of this protocol.
 	 * - Introduced for OTR, in order to fragment large protocol messages.
 	 * - 0 means "unlimited". */
 	unsigned int mms;
->>>>>>> eb6df6a2
 
 	/* Added this one to be able to add per-account settings, don't think
 	 * it should be used for anything else. You are supposed to use the
