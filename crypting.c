--- conflicted
+++ resolved
@@ -88,22 +88,14 @@
 	return (rv);
 }
 
-<<<<<<< HEAD
-char *obfucrypt (irc_t *irc, char *line) 
-=======
 char *obfucrypt (char *line, const char *password) 
->>>>>>> b73ac9c3
 {
 	int i, j;
 	char *rv;
 	
 	if (password == NULL) return (NULL);
 	
-<<<<<<< HEAD
-	rv = g_new0(char, strlen (line) + 1);
-=======
 	rv = g_new0 (char, strlen (line) + 1);
->>>>>>> b73ac9c3
 	
 	i = j = 0;
 	while (*line) {
@@ -120,22 +112,14 @@
 	return (rv);
 }
 
-<<<<<<< HEAD
-char *deobfucrypt (irc_t *irc, char *line) 
-=======
 char *deobfucrypt (char *line, const char *password) 
->>>>>>> b73ac9c3
 {
 	int i, j;
 	char *rv;
 	
 	if (password == NULL) return (NULL);
 	
-<<<<<<< HEAD
-	rv = g_new0(char, strlen (line) + 1);
-=======
 	rv = g_new0 (char, strlen (line) + 1);
->>>>>>> b73ac9c3
 	
 	i = j = 0;
 	while (*line) {
@@ -157,10 +141,6 @@
 
 int main( int argc, char *argv[] )
 {
-<<<<<<< HEAD
-	irc_t *irc = g_new0( irc_t, 1 );
-=======
->>>>>>> b73ac9c3
 	char *hash, *action, line[256];
 	char* (*func)( char *, const char * );
 	
@@ -172,13 +152,7 @@
 		return( 1 );
 	}
 	
-<<<<<<< HEAD
-	irc->password = g_strdup( argv[1] );
-	
-	hash = hashpass( irc );
-=======
 	hash = hashpass( argv[1] );
->>>>>>> b73ac9c3
 	action = argv[0] + strlen( argv[0] ) - strlen( "encode" );
 	
 	if( strcmp( action, "encode" ) == 0 )
